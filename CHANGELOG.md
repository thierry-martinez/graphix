--- conflicted
+++ resolved
@@ -14,7 +14,6 @@
 - #277: Methods for pretty-printing `Pattern`: `to_ascii`,
   `to_unicode`, `to_latex`.
 
-<<<<<<< HEAD
 - #312: The separation between `TensorNetworkBackend` and backends
   that operate on a full-state representation, such as
   `StatevecBackend` and `DensityMatrixBackend`, is now clearer with
@@ -24,7 +23,7 @@
   from `DenseStateBackend`, while `Statevec` and `DensityMatrix`
   inherit from `DenseState`. Note that the class hierarchy of
   `BackendState` mirrors that of `Backend`.
-=======
+
 - #322: Added a new `optimization` module containing:
 
   * a functional version of `standardize` that returns a standardized
@@ -37,7 +36,6 @@
     particular, if a pattern has a flow, it is preserved by
     `perform_pauli_measurements` after applying `standardize` and
     `incorporate_pauli_results`.
->>>>>>> 72c076dc
 
 ### Fixed
 
@@ -61,9 +59,6 @@
 
 - #277: The method `Pattern.print_pattern` is now deprecated.
 
-<<<<<<< HEAD
-- #261: Moved all device interface functionalities to an external library and removed their implementation from this library.
-=======
 - #261: Moved all device interface functionalities to an external
   library and removed their implementation from this library.
 
@@ -76,7 +71,6 @@
   last).  
   Note: the method `perform_pauli_measurements` still places C
   commands before X and Z commands.
->>>>>>> 72c076dc
 
 - #312: Backend's `State` has been renamed to `BackendState` to avoid
   a name conflict with the `State` class defined in `graphix.states`,
