--- conflicted
+++ resolved
@@ -12,15 +12,20 @@
 
 ### Changed
 
-<<<<<<< HEAD
-## [0.2.13] - 2024-05-24
+## [0.2.16] - 2024-05-24
 
 ### Added
 
 - Added classes for the pattern commands and circuit instructions. It has been done for data validation, readability and maintainability purposes. All the commands and instructions were represented in raw inside lists which allowed wrong datas passed, but also made it difficult to turn the code into a more general way to build commands and instructions.
   - Added `class Command` and all its child classes that represent all the pattern commands.
   - Added `class Instruction` for the quantum circuit model. Every instruction can be instanciated using this class by passing its name as defined in the Enum `InstructionName`.
-=======
+
+### Fixed
+
+### Changed
+
+- Made all the updates inside the files making use of the commands and instructions list representation. According to the API, the user cannot write `pattern.add(["M", 0, "XY", 0, [], []])` anymore but should write `pattern.add(M(node=0))` for instance.
+
 
 
 ## [0.2.15]
@@ -29,23 +34,15 @@
 - Arbitrary states now allowed for initializing input nodes in state vector
   and density matrix backends. use `input_state` optional argument in `Statevector` and `DensityMatrix` backends.
 - Simple planar state class `graphix.states.PlanarState` for states on one of the three planes (XY, XZ, YZ).
->>>>>>> cef611d3
-
-### Fixed
-
-### Changed
-<<<<<<< HEAD
-
-- Made all the updates inside the files making use of the commands and instructions list representation. According to the API, the user cannot write `pattern.add(["M", 0, "XY", 0, [], []])` anymore but should write `pattern.add(M(node=0))` for instance.
-
-## [0.2.12] - 2024-05-11
-=======
+
+### Fixed
+
+### Changed
 - Basic states such as |0>, |+> states are now defined in `states.BasicStates` and no longer
   in `ops.States`.
 
 
 ## [0.2.14] - 2024-05-11
->>>>>>> cef611d3
 
 ### Added
 
