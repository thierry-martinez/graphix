# Changelog

All notable changes to this project will be documented in this file.

The format is based on [Keep a Changelog](https://keepachangelog.com/en/1.0.0/),
and this project adheres to [Semantic Versioning](https://semver.org/spec/v2.0.0.html).

## [Unreleased]

### Added

### Fixed

### Changed

- Now variables, functions, and classes are named based on PEP8.
- `KrausChannel` class now uses `KrausData` class (originally `dict`) to store Kraus operators.

## [0.2.16] - 2024-08-26

This version introduces several important interface changes, aimed at secure expression and improved code maintainability.

### Added

- Added classes for a standardized definition of pattern commands and circuit instructions (`graphix.commands`, `graphix.instructions`). This is for data validation, readability and maintainability purposes. Preiously, the commands and instructions were represented as raw data inside lists, which are prone to errors and not readable.
- The following changes were made (#155):
  - Added `class Command` and all its child classes that represent all the pattern commands.
  - Added `class Instruction` for the gate network expression in quantum circuit model. Every instruction can be instanciated using this class by passing its name as defined in the Enum `InstructionName`.
<<<<<<< HEAD
- Parameterized circuits and patterns: angles in instructions and
  measures can be expressions with parameters created with
  `parameter.Placeholder` class.  Parameterized circuits can be
  transpiled and parameterized patterns can be optimized
  (standardization, minimization, signal shifting and Pauli
  preprocessing) before being instantiated with the method `subs`.  An
  additional package,
  [graphix-symbolic](https://github.com/TeamGraphix/graphix-symbolic),
  provides parameters that suppor symbolic simulation, and the
  resulting (symbolic) state vector or density matrix can be
  instantiated with the method `subs` (probabilities cannot be
  computed symbolically, so `pr_calc=False` should be passed to
  simulators for symbolic computation, and an arbitrary path will be
  computed).
- Simulator back-ends have an additional optional argument `rng`,
  to specify the random generator to use during the simulation.
=======
- `class graphix.OpenGraph` to transpile between graphix patterns and pyzx graphs.
- `class graphix.pauli.PauliMeasurement` as a new Pauli measurement checks (used in `pattern.perform_pauli_measurements`).
>>>>>>> 7da20956

### Fixed

### Changed

- Entire package was updated to follow the new data classes, e.g. `pattern.add(["M", 0, "XY", 0, [], []])` -> `pattern.add(M(node=0))`.
- Measure commands do no longer carry vertex operators (`vop`): Clifford gates can still be applied to measures with the method `M.clifford`, which returns a new measure commands where plane, angle and domains has been updated.
- X- and Z-domains for measures and domain for correction commands are now set of nodes (instead of lists).
- Migrated style checks to `ruff`, and corresponding CI is set up.
- Codecov is now set up for coverage report on each PR and CI is set up.

## [0.2.15] - 2024-06-21

### Added

- python 3.12 support
- Arbitrary states now allowed for initializing input nodes in state vector
  and density matrix backends. use `input_state` optional argument in `Statevector` and `DensityMatrix` backends.
- Simple planar state class `graphix.states.PlanarState` for states on one of the three planes (XY, XZ, YZ).

### Fixed

### Changed

- Basic states such as |0>, |+> states are now defined in `states.BasicStates` and no longer
  in `ops.States`.

## [0.2.14] - 2024-05-11

### Added

- Transpiled circuits can now have "measure" gates, introduced with
  the `circ.m(qubit, plane, angle)` method. The measured qubit cannot
  be used in any subsequent gate.
- Added `gflow.find_pauliflow`, `gflow.verify_pauliflow` and `pauliflow_from_pattern` methods (#117)
- Pauli-flow finding algorithm (#117)
- workflow for isort, codecov (#148, #147)

### Fixed

- Fix output node order sorting bug in Pauli preprocessing `measure_pauli` (#145)

### Changed

- The transpiler now returns a `TranspileResult` dataclass: the
  pattern is available in the `pattern` field, and the field
  `classical_outputs` contains the index where the classical measures
  can be found in the `results` array of the simulator.
- The circuit simulator now returns a `SimulateResult` dataclass: the
  state vector is available in the `statevec` field, and the field
  `classical_measures` contains the results of the measure gates.
- Patterns are now allowed to measure all their nodes, and have an
  empty output set.
- Completely migrated to pytest, no `unittest` usage remains (#134)

## [0.2.12, 0.2.13] - pypi build failed, not available in `pip`

- 0.2.12 yanked on `pypi`

## [0.2.11] - 2024-03-16

### Added

- Added flow and gflow verifiers ([#99](https://github.com/TeamGraphix/graphix/issues/99)).
- Added `gflow.flow_from_pattern` method.
- Added noisy MBQC simulation backend.
  - `sim.density_matrix` module added for density matrix simulation backend, which is incorporated into the `simulator.PatternSimulator` interface.
  - `noise_models` module, containing abstractclass `NoiseModel` and a simplified model (no noise) `NoiseLessNoiseModel`, to define operaion-specfic channels (e.g. 'N' and 'E' commands have separate noise models expressed by Kraus channels).
  - `channels` module, defining `KrausChannel` class.
  - `random_objects` and `linalg_validations` module for math support: random state, random unitary, random maps, matrix validations for channel definition.

### Fixed

- Fixed bug in index permutation within `linalg.MatGF2` and `gflow.find_gflow`.
- Fixed `gflow.gflow_from_pattern` method.

### Changed

- Renamed methods; `gflow.flow` and `gflow.gflow` are now `gflow.find_flow` and `gflow.find_gflow`, respectively.
- `Pattern.seq` is renamed into a private field `Pattern.__seq` and
  `Pattern.Nnode` is now a read-only property. `Pattern` constructor
  now only takes an optional list of `input_nodes`, and can only be
  updated via `add` and `extend`. `Pattern` are now iterable and `len`
  is now defined for patterns: we should write `for command in pattern:`
  instead of `for command in pattern.seq:` and `len(pattern)` instead
  of `len(pattern.seq)`. `N` commands are no longer added by `Pattern`
  constructor and should be added explicitly after the instantiation.
- Changed the behavior of visualization in the `GraphVisualizer` class.
  Prepared a `visualize` method that visualizes based on the graph only,
  and a `visualize_from_pattern` that visualizes based on the pattern.
  Both search for gflow or flow, and if found, plot them. If not found,
  in the case of from the graph, only the graph is drawn, and in the case
  of from the pattern, both the graph and all correction sets are drawn.
- Removed `paddle` from benchmarks following github dependabot alert.
- `PatternSimulator` takes optional argument noise_model during init, to specify noise model for `densitymatrix` simualtion.

## [0.2.10] - 2024-01-03

### Added

- Added `rustworkx` as a backend for the graph state simulator
  - Only `networkx` backend was available for pattern optimization.
    By setting the `use_rustworkx` option to True while using `Pattern.perform_pauli_measurements()`,
    graphix will run pattern optimization using `rustworkx` (#98)
- Added `.ccx` and `.swap` methods to `graphix.Circuit`.

### Fixed

- Fixed gflow-based graph visualization (#107)

## [0.2.9] - 2023-11-29

### Added

- internal updates of gflow and linear algebra functionalities:
  - A new option `mode` in `gflow.gflow`, specifying whether to obtain all possible maximally delayed gflow or not (#80)
  - New `MatGF2` class that computes elementary operations and Gauss-Jordan elimination on GF2 field, for faster gflow-finding (#80)

### Changed

- Removed `z3-solver` and added `galois` and `sympy` in `requirements.txt` (#80)

### Removed

- Removed `timeout` optional arguments from `gflow.flow` and `gflow.gflow`.

### Fixed

- Bugfix conditional branch in `gflow.gflowaux` (#80)

## [0.2.8] - 2023-11-05

### Added

- Add support for python 3.11

## [0.2.7] - 2023-10-06

### Added

- Visualization tool of resource state for a pattern, with flow or gflow structures (#78)
- Visualize the resource state by calling `Pattern.draw_graph()`
- Tool to extract fusion network from the resource state of a pattern (#87).

### Changed

### Fixed

## [0.2.6] - 2023-09-29

### Added

- `input_nodes` attribute added to the pattern class (#88)
- `leave_input` optional argument to `Pattern.perform_pauli_measurements()` which leaves the input qubits unmeasured during the optimization.

### Changed

- bump networkx version to 3.\* (#82)

## [0.2.5] - 2023-08-17

### Added

- Fast alternative to partial trace (`Statevec.remove_qubit`) for a separable (post-measurement) qubit (#73)

### Changed

- `StatevectorBackend` now uses `Statevec.remove_qubit` after each measurement, instead of performing `ptrace` after multiple measurements, for better performance. This keeps the result exactly the same (#73)
- bump dependency versions for docs build (#77)

## [0.2.4] - 2023-07-06

### Added

- Interface to run patterns on the IBMQ devices. (see PR) (#44)

## [0.2.3] - 2023-06-25

### Changed

- Quantum classifier demo (#57) by @Gopal-Dahale

### Changed

- fixed a bug in a code snippet isn docs (#59), as pointed out by @zilkf92
- fixed issue building docs on readthedocs (#61)
- fixed bug in pauli preprocessing routine and graph state simulator (#63)
- Second output of `pattern.pauli_nodes` (`non_pauli_node` list) is now list of nodes, not list of lists (commands).

## [0.2.2] - 2023-05-25

### Added

- Fast pattern standardization and signal shfiting with `pattern.LocalPattern` class (#42), performance report at #43
- Defaulted local pattern method for `graphix.Pattern.standardize()` and `graphix.Pattern.shift_signals()`. Note the resulting pattern is equivalent to the output of original method.
- Automatic selection of appropriate tensor network graph state preparation strategy `graph_prep="auto"` argument for instantiation of `TensorNetworkBackend` (#50)

### Changed

- option `graph_prep="opt"` for `graph_prep` kwarg of `TensorNetworkBackend` (#50) will be deprecated, and will be replaced by `graph_prep="parallel"`, as we identified that `parallel` preparation is not always optimal.

## [0.2.1] - 2023-04-25

### Changed

- Move import path of `generate_from_pattern` from `graphix.gflow` to `grahpix.generator` (#40)
- Rename `Pattern.get_measurement_order` to `Pattern.get_measurement_commands` (#40)
- Modify `Pattern.get_meas_plane` method to work for Clifford-decorated nodes (#40)

### Fixed

- Fix QFT circuits in examples (#38)
- Fix the stability issue of `Pattern.minimize_space` method which sometimes failed to give theoretical minimum space for patterns with flow (#40)

## [0.2.0] - 2023-03-16

### Added

- Fast circuit translation for some types gates and circuits (see PR) (#16)
- Additional required modules: `quimb` and `autoray` for more performant TN backend (#32)

### Changed

- Restructured tensor-network simulator backend for more optimized contraction (#32)
- Modify TN simulator interface to `TensorNetwork` from `MPS` (#32)

### Fixed

- Treatment of isolated node in `perform_pauli_measurements()` method (#36)

## [0.1.2] - 2022-12-21

### Added

- added QAOA demo to documentation and improved readme

### Fixed

- Fix manual input pattern (#11)

## [0.1.1] - 2022-12-19

### Fixed

- nested array error in numpy 1.24 (deprecated from 1.23.\*) fixed and numpy version changed in requirements.txt (#7)
- circuit.standardize_and_transpile() error fixed (#9)

## [0.1.0] - 2022-12-15<|MERGE_RESOLUTION|>--- conflicted
+++ resolved
@@ -26,7 +26,6 @@
 - The following changes were made (#155):
   - Added `class Command` and all its child classes that represent all the pattern commands.
   - Added `class Instruction` for the gate network expression in quantum circuit model. Every instruction can be instanciated using this class by passing its name as defined in the Enum `InstructionName`.
-<<<<<<< HEAD
 - Parameterized circuits and patterns: angles in instructions and
   measures can be expressions with parameters created with
   `parameter.Placeholder` class.  Parameterized circuits can be
@@ -43,10 +42,8 @@
   computed).
 - Simulator back-ends have an additional optional argument `rng`,
   to specify the random generator to use during the simulation.
-=======
 - `class graphix.OpenGraph` to transpile between graphix patterns and pyzx graphs.
 - `class graphix.pauli.PauliMeasurement` as a new Pauli measurement checks (used in `pattern.perform_pauli_measurements`).
->>>>>>> 7da20956
 
 ### Fixed
 
