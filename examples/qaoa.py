--- conflicted
+++ resolved
@@ -11,10 +11,7 @@
 
 """
 
-<<<<<<< HEAD
-=======
 # %%
->>>>>>> 0cf601aa
 import networkx as nx
 import numpy as np
 
