--- conflicted
+++ resolved
@@ -2,13 +2,8 @@
 import quimb.tensor as qtn
 from quimb.tensor import Tensor, TensorNetwork
 from graphix.clifford import CLIFFORD, CLIFFORD_MUL, CLIFFORD_CONJ
-<<<<<<< HEAD
-from graphix.ops import States, Ops
-import graphix.sim.base_backend
-=======
 from graphix.ops import Ops
 from graphix.states import BasicStates
->>>>>>> b8d1c5f6
 import string
 from copy import deepcopy
 
