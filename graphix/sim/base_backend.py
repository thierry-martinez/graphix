--- conflicted
+++ resolved
@@ -6,11 +6,6 @@
 
 import numpy as np
 
-<<<<<<< HEAD
-import graphix.clifford
-import graphix.command
-import graphix.pauli
-=======
 from graphix.clifford import Clifford
 from graphix.command import CommandKind
 from graphix.ops import Ops
@@ -53,7 +48,6 @@
     def __iter__(self) -> Iterator[int]:
         """Return an iterator over indices."""
         return iter(self.__list)
->>>>>>> 7da20956
 
     def __len__(self) -> int:
         """Return the number of currently active nodes."""
@@ -141,25 +135,6 @@
                 internal state of the backend: instance of Statevec, DensityMatrix, or MBQCTensorNet.
 
         """
-<<<<<<< HEAD
-        # whether to compute the probability
-        self.pr_calc = pr_calc
-
-    def _perform_measure(self, cmd: graphix.command.M):
-        s_signal = np.sum([self.results[j] for j in cmd.s_domain])
-        t_signal = np.sum([self.results[j] for j in cmd.t_domain])
-        angle = cmd.angle * np.pi
-        vop = cmd.vop
-        measure_update = graphix.pauli.MeasureUpdate.compute(
-            cmd.plane, s_signal % 2 == 1, t_signal % 2 == 1, graphix.clifford.TABLE[vop]
-        )
-        angle = angle * measure_update.coeff + measure_update.add_term
-        loc = self.node_index.index(cmd.node)
-        result = perform_measure(loc, measure_update.new_plane, angle, self.state, np.random, self.pr_calc)
-        self.results[cmd.node] = result
-        self.node_index.remove(cmd.node)
-        return loc
-=======
         self.__state = state
         if node_index is None:
             self.__node_index = NodeIndex()
@@ -260,5 +235,4 @@
     @property
     def nqubit(self) -> int:
         """Return the number of qubits of the current state."""
-        return self.state.nqubit
->>>>>>> 7da20956
+        return self.state.nqubit