"""Abstract base class for simulation backends."""

from __future__ import annotations

<<<<<<< HEAD
import numbers

import numpy as np

import graphix.clifford
import graphix.command
import graphix.parameter
import graphix.pauli
=======
from typing import TYPE_CHECKING

import numpy as np

from graphix.clifford import Clifford
from graphix.command import CommandKind
from graphix.ops import Ops
from graphix.rng import ensure_rng
from graphix.states import BasicStates

if TYPE_CHECKING:
    from collections.abc import Iterable, Iterator

    from numpy.random import Generator

    from graphix.fundamentals import Plane
    from graphix.measurements import Measurement


class NodeIndex:
    """A class for managing the mapping between node numbers and qubit indices in the internal state of the backend.

    This allows for efficient access and manipulation of qubit orderings throughout the execution of a pattern.

    Attributes
    ----------
        __list (list): A private list of the current active node (labelled with integers).
        __dict (dict): A private dictionary mapping current node labels (integers) to their corresponding qubit indices
                       in the backend's internal quantum state.
    """

    def __init__(self) -> None:
        self.__dict = dict()
        self.__list = []

    def __getitem__(self, index: int) -> int:
        """Return the qubit node associated with the specified index."""
        return self.__list[index]

    def index(self, node: int) -> int:
        """Return the qubit index associated with the specified node label."""
        return self.__dict[node]

    def __iter__(self) -> Iterator[int]:
        """Return an iterator over indices."""
        return iter(self.__list)
>>>>>>> 7da20956

    def __len__(self) -> int:
        """Return the number of currently active nodes."""
        return len(self.__list)

<<<<<<< HEAD
def op_mat_from_result(vec: tuple[float, float, float], result: bool, symbolic: bool = False) -> np.ndarray:
    if symbolic:
        op_mat = np.eye(2, dtype="O") / 2
    else:
        op_mat = np.eye(2, dtype=np.complex128) / 2
=======
    def extend(self, nodes: Iterable[int]) -> None:
        """Extend the list with a sequence of node labels, updating the dictionary by assigning them sequential qubit indices."""
        base = len(self)
        self.__list.extend(nodes)
        # The following loop iterates over `self.__list[base:]` instead of `nodes`
        # because the iterable `nodes` can be transient and consumed by the
        # `self.__list.extend` on the line just above.
        for index, node in enumerate(self.__list[base:]):
            self.__dict[node] = base + index

    def remove(self, node: int) -> None:
        """Remove the specified node label from the list and dictionary, and re-attributes qubit indices for the remaining nodes."""
        index = self.__dict[node]
        del self.__list[index]
        del self.__dict[node]
        for new_index, node in enumerate(self.__list[index:], start=index):
            self.__dict[node] = new_index

    def swap(self, i: int, j: int) -> None:
        """Swap two nodes given their indices."""
        node_i = self.__list[i]
        node_j = self.__list[j]
        self.__list[i] = node_j
        self.__list[j] = node_i
        self.__dict[node_i] = j
        self.__dict[node_j] = i


class State:
    """Base class for backend state."""

    pass


def _op_mat_from_result(vec: tuple[float, float, float], result: bool) -> np.ndarray:
    op_mat = np.eye(2, dtype=np.complex128) / 2
>>>>>>> 7da20956
    sign = (-1) ** result
    for i in range(3):
        op_mat += sign * vec[i] * Clifford(i + 1).matrix / 2
    return op_mat


<<<<<<< HEAD
def perform_measure(
    qubit: int, plane: graphix.pauli.Plane, angle: float, state, rng, pr_calc: bool = True, symbolic: bool = False
) -> np.ndarray:
    vec = plane.polar(angle)
    if pr_calc:
        op_mat = op_mat_from_result(vec, result=False, symbolic=symbolic)
        prob_0 = state.expectation_single(op_mat, qubit)
        result = rng.random() > prob_0
        if result:
            op_mat = op_mat_from_result(vec, result=True, symbolic=symbolic)
    else:
        # choose the measurement result randomly
        result = rng.choice([0, 1])
        op_mat = op_mat_from_result(vec, result=result, symbolic=symbolic)
=======
def perform_measure(qubit: int, plane: Plane, angle: float, state, rng: Generator, pr_calc: bool = True) -> bool:
    """Perform measurement of a qubit."""
    vec = plane.polar(angle)
    if pr_calc:
        op_mat = _op_mat_from_result(vec, False)
        prob_0 = state.expectation_single(op_mat, qubit)
        result = rng.random() > prob_0
        if result:
            op_mat = _op_mat_from_result(vec, True)
    else:
        # choose the measurement result randomly
        result = rng.choice([0, 1])
        op_mat = _op_mat_from_result(vec, result)
>>>>>>> 7da20956
    state.evolve_single(op_mat, qubit)
    return result


class Backend:
<<<<<<< HEAD
    def __init__(self, pr_calc: bool = True, rng: np.random.Generator | None = None, symbolic: bool = False):
        """
=======
    """Base class for backends."""

    def __init__(
        self,
        state: State,
        node_index: NodeIndex | None = None,
        pr_calc: bool = True,
        rng: Generator | None = None,
    ):
        """Construct a backend.

>>>>>>> 7da20956
        Parameters
        ----------
            pr_calc : bool
                whether or not to compute the probability distribution before choosing the measurement result.
<<<<<<< HEAD
                If `False`, measurements yield results 0/1 with 50% probabilities each.
                Optional, default is `True`.
            symbolic : bool
                If `False`, matrice data-type is `np.complex128`, for efficiency.
                If `True`, matrice data-type is `O` (arbitrary Python object), to allow symbolic computation, at the price of performance cost.
                Optional, default is `False`.
=======
                if False, measurements yield results 0/1 with 50% probabilities each.
            node_index : NodeIndex
                mapping between node numbers and qubit indices in the internal state of the backend.
            state : State
                internal state of the backend: instance of Statevec, DensityMatrix, or MBQCTensorNet.

>>>>>>> 7da20956
        """
        self.__state = state
        if node_index is None:
            self.__node_index = NodeIndex()
        else:
<<<<<<< HEAD
            self.__rng = rng
        self.pr_calc = pr_calc
        self.symbolic = symbolic

    def _perform_measure(self, cmd: graphix.command.M):
        s_signal = np.sum([self.results[j] for j in cmd.s_domain])
        t_signal = np.sum([self.results[j] for j in cmd.t_domain])
        angle = cmd.angle * np.pi
        measure_update = graphix.pauli.MeasureUpdate.compute(
            cmd.plane, s_signal % 2 == 1, t_signal % 2 == 1, graphix.clifford.I
        )
        angle = angle * measure_update.coeff + measure_update.add_term
        loc = self.node_index.index(cmd.node)
        result = perform_measure(loc, measure_update.new_plane, angle, self.state, self.__rng, pr_calc=self.pr_calc, symbolic=self.symbolic)
        self.results[cmd.node] = result
        self.node_index.remove(cmd.node)
        return loc
=======
            self.__node_index = node_index.copy()
        if not isinstance(pr_calc, bool):
            raise TypeError("`pr_calc` should be bool")
        # whether to compute the probability
        self.__pr_calc = pr_calc
        self.__rng = ensure_rng(rng)

    def copy(self) -> Backend:
        """Return a copy of the backend."""
        return Backend(self.__state, self.__node_index, self.__pr_calc, self.__rng)

    @property
    def rng(self) -> Generator:
        """Return the associated random-number generator."""
        return self.__rng

    @property
    def state(self) -> State:
        """Return the state of the backend."""
        return self.__state

    @property
    def node_index(self) -> NodeIndex:
        """Return the node index table of the backend."""
        return self.__node_index

    def add_nodes(self, nodes, data=BasicStates.PLUS) -> None:
        """Add new qubit(s) to statevector in argument and assign the corresponding node number to list self.node_index.

        Parameters
        ----------
        nodes : list of node indices
        """
        self.state.add_nodes(nqubit=len(nodes), data=data)
        self.node_index.extend(nodes)

    def entangle_nodes(self, edge: tuple[int, int]) -> None:
        """Apply CZ gate to two connected nodes.

        Parameters
        ----------
        edge : tuple (i, j)
            a pair of node indices
        """
        target = self.node_index.index(edge[0])
        control = self.node_index.index(edge[1])
        self.state.entangle((target, control))

    def measure(self, node: int, measurement: Measurement) -> bool:
        """Perform measurement of a node and trace out the qubit.

        Parameters
        ----------
        node: int
        measurement: Measurement
        """
        loc = self.node_index.index(node)
        result = perform_measure(loc, measurement.plane, measurement.angle, self.state, self.__rng, self.__pr_calc)
        self.node_index.remove(node)
        self.state.remove_qubit(loc)
        return result

    def correct_byproduct(self, cmd, measure_method) -> None:
        """Byproduct correction correct for the X or Z byproduct operators, by applying the X or Z gate."""
        if np.mod(sum([measure_method.get_measure_result(j) for j in cmd.domain]), 2) == 1:
            if cmd.kind == CommandKind.X:
                op = Ops.X
            elif cmd.kind == CommandKind.Z:
                op = Ops.Z
            self.apply_single(node=cmd.node, op=op)

    def apply_single(self, node, op) -> None:
        """Apply a single gate to the state."""
        index = self.node_index.index(node)
        self.state.evolve_single(op=op, i=index)

    def apply_clifford(self, node: int, clifford: Clifford) -> None:
        """Apply single-qubit Clifford gate, specified by vop index specified in graphix.clifford.CLIFFORD."""
        loc = self.node_index.index(node)
        self.state.evolve_single(clifford.matrix, loc)

    def sort_qubits(self, output_nodes) -> None:
        """Sort the qubit order in internal statevector."""
        for i, ind in enumerate(output_nodes):
            if self.node_index.index(ind) != i:
                move_from = self.node_index.index(ind)
                self.state.swap((i, move_from))
                self.node_index.swap(i, move_from)

    def finalize(self, output_nodes) -> None:
        """To be run at the end of pattern simulation."""
        self.sort_qubits(output_nodes)

    @property
    def nqubit(self) -> int:
        """Return the number of qubits of the current state."""
        return self.state.nqubit
>>>>>>> 7da20956
<|MERGE_RESOLUTION|>--- conflicted
+++ resolved
@@ -2,16 +2,6 @@
 
 from __future__ import annotations
 
-<<<<<<< HEAD
-import numbers
-
-import numpy as np
-
-import graphix.clifford
-import graphix.command
-import graphix.parameter
-import graphix.pauli
-=======
 from typing import TYPE_CHECKING
 
 import numpy as np
@@ -25,10 +15,11 @@
 if TYPE_CHECKING:
     from collections.abc import Iterable, Iterator
 
+    import numpy.typing as npt
     from numpy.random import Generator
 
-    from graphix.fundamentals import Plane
     from graphix.measurements import Measurement
+    from graphix.simulator import MeasureMethod
 
 
 class NodeIndex:
@@ -58,19 +49,11 @@
     def __iter__(self) -> Iterator[int]:
         """Return an iterator over indices."""
         return iter(self.__list)
->>>>>>> 7da20956
 
     def __len__(self) -> int:
         """Return the number of currently active nodes."""
         return len(self.__list)
 
-<<<<<<< HEAD
-def op_mat_from_result(vec: tuple[float, float, float], result: bool, symbolic: bool = False) -> np.ndarray:
-    if symbolic:
-        op_mat = np.eye(2, dtype="O") / 2
-    else:
-        op_mat = np.eye(2, dtype=np.complex128) / 2
-=======
     def extend(self, nodes: Iterable[int]) -> None:
         """Extend the list with a sequence of node labels, updating the dictionary by assigning them sequential qubit indices."""
         base = len(self)
@@ -105,54 +88,37 @@
     pass
 
 
-def _op_mat_from_result(vec: tuple[float, float, float], result: bool) -> np.ndarray:
-    op_mat = np.eye(2, dtype=np.complex128) / 2
->>>>>>> 7da20956
+def _op_mat_from_result(vec: tuple[float, float, float], result: bool, symbolic: bool = False) -> npt.NDArray:
+    if symbolic:
+        op_mat = np.eye(2, dtype="O") / 2
+    else:
+        op_mat = np.eye(2, dtype=np.complex128) / 2
     sign = (-1) ** result
     for i in range(3):
         op_mat += sign * vec[i] * Clifford(i + 1).matrix / 2
     return op_mat
 
 
-<<<<<<< HEAD
 def perform_measure(
     qubit: int, plane: graphix.pauli.Plane, angle: float, state, rng, pr_calc: bool = True, symbolic: bool = False
-) -> np.ndarray:
+) -> npt.NDArray:
+    """Perform measurement of a qubit."""
     vec = plane.polar(angle)
     if pr_calc:
-        op_mat = op_mat_from_result(vec, result=False, symbolic=symbolic)
+        op_mat = _op_mat_from_result(vec, False, symbolic=symbolic)
         prob_0 = state.expectation_single(op_mat, qubit)
         result = rng.random() > prob_0
         if result:
-            op_mat = op_mat_from_result(vec, result=True, symbolic=symbolic)
+            op_mat = _op_mat_from_result(vec, True, symbolic=symbolic)
     else:
         # choose the measurement result randomly
         result = rng.choice([0, 1])
-        op_mat = op_mat_from_result(vec, result=result, symbolic=symbolic)
-=======
-def perform_measure(qubit: int, plane: Plane, angle: float, state, rng: Generator, pr_calc: bool = True) -> bool:
-    """Perform measurement of a qubit."""
-    vec = plane.polar(angle)
-    if pr_calc:
-        op_mat = _op_mat_from_result(vec, False)
-        prob_0 = state.expectation_single(op_mat, qubit)
-        result = rng.random() > prob_0
-        if result:
-            op_mat = _op_mat_from_result(vec, True)
-    else:
-        # choose the measurement result randomly
-        result = rng.choice([0, 1])
-        op_mat = _op_mat_from_result(vec, result)
->>>>>>> 7da20956
+        op_mat = _op_mat_from_result(vec, result, symbolic=symbolic)
     state.evolve_single(op_mat, qubit)
     return result
 
 
 class Backend:
-<<<<<<< HEAD
-    def __init__(self, pr_calc: bool = True, rng: np.random.Generator | None = None, symbolic: bool = False):
-        """
-=======
     """Base class for backends."""
 
     def __init__(
@@ -161,59 +127,36 @@
         node_index: NodeIndex | None = None,
         pr_calc: bool = True,
         rng: Generator | None = None,
+        symbolic: bool = False,
     ):
         """Construct a backend.
 
->>>>>>> 7da20956
         Parameters
         ----------
             pr_calc : bool
                 whether or not to compute the probability distribution before choosing the measurement result.
-<<<<<<< HEAD
-                If `False`, measurements yield results 0/1 with 50% probabilities each.
+                if False, measurements yield results 0/1 with 50% probabilities each.
                 Optional, default is `True`.
+            node_index : NodeIndex
+                mapping between node numbers and qubit indices in the internal state of the backend.
+            state : State
+                internal state of the backend: instance of Statevec, DensityMatrix, or MBQCTensorNet.
             symbolic : bool
                 If `False`, matrice data-type is `np.complex128`, for efficiency.
                 If `True`, matrice data-type is `O` (arbitrary Python object), to allow symbolic computation, at the price of performance cost.
                 Optional, default is `False`.
-=======
-                if False, measurements yield results 0/1 with 50% probabilities each.
-            node_index : NodeIndex
-                mapping between node numbers and qubit indices in the internal state of the backend.
-            state : State
-                internal state of the backend: instance of Statevec, DensityMatrix, or MBQCTensorNet.
-
->>>>>>> 7da20956
         """
         self.__state = state
         if node_index is None:
             self.__node_index = NodeIndex()
         else:
-<<<<<<< HEAD
-            self.__rng = rng
-        self.pr_calc = pr_calc
-        self.symbolic = symbolic
-
-    def _perform_measure(self, cmd: graphix.command.M):
-        s_signal = np.sum([self.results[j] for j in cmd.s_domain])
-        t_signal = np.sum([self.results[j] for j in cmd.t_domain])
-        angle = cmd.angle * np.pi
-        measure_update = graphix.pauli.MeasureUpdate.compute(
-            cmd.plane, s_signal % 2 == 1, t_signal % 2 == 1, graphix.clifford.I
-        )
-        angle = angle * measure_update.coeff + measure_update.add_term
-        loc = self.node_index.index(cmd.node)
-        result = perform_measure(loc, measure_update.new_plane, angle, self.state, self.__rng, pr_calc=self.pr_calc, symbolic=self.symbolic)
-        self.results[cmd.node] = result
-        self.node_index.remove(cmd.node)
-        return loc
-=======
             self.__node_index = node_index.copy()
         if not isinstance(pr_calc, bool):
             raise TypeError("`pr_calc` should be bool")
         # whether to compute the probability
         self.__pr_calc = pr_calc
         self.__rng = ensure_rng(rng)
+        self.__symbolic = symbolic
 
     def copy(self) -> Backend:
         """Return a copy of the backend."""
@@ -234,6 +177,11 @@
         """Return the node index table of the backend."""
         return self.__node_index
 
+    @property
+    def symbolic(self) -> bool:
+        """Return whether the backend supports symbolic computation."""
+        return self.__symbolic
+
     def add_nodes(self, nodes, data=BasicStates.PLUS) -> None:
         """Add new qubit(s) to statevector in argument and assign the corresponding node number to list self.node_index.
 
@@ -265,12 +213,20 @@
         measurement: Measurement
         """
         loc = self.node_index.index(node)
-        result = perform_measure(loc, measurement.plane, measurement.angle, self.state, self.__rng, self.__pr_calc)
+        result = perform_measure(
+            loc,
+            measurement.plane,
+            measurement.angle,
+            self.state,
+            rng=self.__rng,
+            pr_calc=self.__pr_calc,
+            symbolic=self.__symbolic,
+        )
         self.node_index.remove(node)
         self.state.remove_qubit(loc)
         return result
 
-    def correct_byproduct(self, cmd, measure_method) -> None:
+    def correct_byproduct(self, cmd: command.M, measure_method: MeasureMethod) -> None:
         """Byproduct correction correct for the X or Z byproduct operators, by applying the X or Z gate."""
         if np.mod(sum([measure_method.get_measure_result(j) for j in cmd.domain]), 2) == 1:
             if cmd.kind == CommandKind.X:
@@ -279,7 +235,7 @@
                 op = Ops.Z
             self.apply_single(node=cmd.node, op=op)
 
-    def apply_single(self, node, op) -> None:
+    def apply_single(self, node: int, op: npt.NDArray) -> None:
         """Apply a single gate to the state."""
         index = self.node_index.index(node)
         self.state.evolve_single(op=op, i=index)
@@ -289,7 +245,7 @@
         loc = self.node_index.index(node)
         self.state.evolve_single(clifford.matrix, loc)
 
-    def sort_qubits(self, output_nodes) -> None:
+    def sort_qubits(self, output_nodes: Iterable[int]) -> None:
         """Sort the qubit order in internal statevector."""
         for i, ind in enumerate(output_nodes):
             if self.node_index.index(ind) != i:
@@ -297,12 +253,11 @@
                 self.state.swap((i, move_from))
                 self.node_index.swap(i, move_from)
 
-    def finalize(self, output_nodes) -> None:
+    def finalize(self, output_nodes: Iterable[int]) -> None:
         """To be run at the end of pattern simulation."""
         self.sort_qubits(output_nodes)
 
     @property
     def nqubit(self) -> int:
         """Return the number of qubits of the current state."""
-        return self.state.nqubit
->>>>>>> 7da20956
+        return self.state.nqubit