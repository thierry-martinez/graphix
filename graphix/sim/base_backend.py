--- conflicted
+++ resolved
@@ -1,9 +1,6 @@
 from __future__ import annotations
 
-<<<<<<< HEAD
-=======
 from dataclasses import dataclass
->>>>>>> 124e3ab9
 from typing import TYPE_CHECKING
 
 import numpy as np
@@ -13,12 +10,10 @@
 
 import graphix.clifford
 import graphix.pauli
-<<<<<<< HEAD
-from graphix.rng import ensure_rng
-=======
 import graphix.states
 from graphix.command import CommandKind
 from graphix.ops import Ops
+from graphix.rng import ensure_rng
 
 if TYPE_CHECKING:
     from collections.abc import Iterable, Iterator
@@ -99,7 +94,6 @@
 
 class State:
     pass
->>>>>>> 124e3ab9
 
 
 def op_mat_from_result(vec: tuple[float, float, float], result: bool) -> np.ndarray:
@@ -129,17 +123,13 @@
 
 
 class Backend:
-<<<<<<< HEAD
-    def __init__(self, pr_calc: bool = True, rng: Generator | None = None):
-=======
     def __init__(
         self,
         state: State,
         node_index: NodeIndex | None = None,
         pr_calc: bool = True,
-        rng: np.random.Generator | None = None,
+        rng: Generator | None = None,
     ):
->>>>>>> 124e3ab9
         """
         Parameters
         ----------
@@ -152,22 +142,6 @@
                 internal state of the backend: instance of Statevec, DensityMatrix, or MBQCTensorNet.
 
         """
-<<<<<<< HEAD
-        self.__rng = ensure_rng(rng)
-        # whether to compute the probability
-        self.pr_calc = pr_calc
-
-    @property
-    def rng(self) -> Generator:
-        return self.__rng
-
-    def _perform_measure(self, cmd: graphix.command.M):
-        s_signal = np.sum([self.results[j] for j in cmd.s_domain])
-        t_signal = np.sum([self.results[j] for j in cmd.t_domain])
-        angle = cmd.angle * np.pi
-        measure_update = graphix.pauli.MeasureUpdate.compute(
-            cmd.plane, s_signal % 2 == 1, t_signal % 2 == 1, graphix.clifford.I
-=======
         self.__state = state
         if node_index is None:
             self.__node_index = NodeIndex()
@@ -177,12 +151,14 @@
             raise TypeError("`pr_calc` should be bool")
         # whether to compute the probability
         self.__pr_calc = pr_calc
-        if rng is None:
-            rng = np.random.default_rng()
-        self.__rng = rng
+        self.__rng = ensure_rng(rng)
 
     def copy(self) -> Backend:
         return Backend(self.__state, self.__node_index, self.__pr_calc, self.__rng)
+
+    @property
+    def rng(self) -> Generator:
+        return self.__rng
 
     @property
     def state(self) -> State:
@@ -227,7 +203,6 @@
         loc = self.node_index.index(node)
         result = perform_measure(
             loc, measurement_description.plane, measurement_description.angle, self.state, self.__rng, self.__pr_calc
->>>>>>> 124e3ab9
         )
         self.node_index.remove(node)
         self.state.remove_qubit(loc)
