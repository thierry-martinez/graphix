"""Abstract base class for simulation backends."""

from __future__ import annotations

from abc import ABC, abstractmethod
from typing import TYPE_CHECKING

import numpy as np

from graphix.clifford import Clifford
from graphix.command import CommandKind
from graphix.ops import Ops
from graphix.rng import ensure_rng
from graphix.states import BasicStates

if TYPE_CHECKING:
    from collections.abc import Iterable, Iterator

    import numpy.typing as npt
    from numpy.random import Generator

    from graphix import command
    from graphix.fundamentals import Plane
    from graphix.measurements import Measurement
    from graphix.simulator import MeasureMethod


class NodeIndex:
    """A class for managing the mapping between node numbers and qubit indices in the internal state of the backend.

    This allows for efficient access and manipulation of qubit orderings throughout the execution of a pattern.

    Attributes
    ----------
        __list (list): A private list of the current active node (labelled with integers).
        __dict (dict): A private dictionary mapping current node labels (integers) to their corresponding qubit indices
                       in the backend's internal quantum state.
    """

    def __init__(self) -> None:
        self.__dict = {}
        self.__list = []

    def __getitem__(self, index: int) -> int:
        """Return the qubit node associated with the specified index."""
        return self.__list[index]

    def index(self, node: int) -> int:
        """Return the qubit index associated with the specified node label."""
        return self.__dict[node]

    def __iter__(self) -> Iterator[int]:
        """Return an iterator over indices."""
        return iter(self.__list)

    def __len__(self) -> int:
        """Return the number of currently active nodes."""
        return len(self.__list)

    def extend(self, nodes: Iterable[int]) -> None:
        """Extend the list with a sequence of node labels, updating the dictionary by assigning them sequential qubit indices."""
        base = len(self)
        self.__list.extend(nodes)
        # The following loop iterates over `self.__list[base:]` instead of `nodes`
        # because the iterable `nodes` can be transient and consumed by the
        # `self.__list.extend` on the line just above.
        for index, node in enumerate(self.__list[base:]):
            self.__dict[node] = base + index

    def remove(self, node: int) -> None:
        """Remove the specified node label from the list and dictionary, and re-attributes qubit indices for the remaining nodes."""
        index = self.__dict[node]
        del self.__list[index]
        del self.__dict[node]
        for new_index, u in enumerate(self.__list[index:], start=index):
            self.__dict[u] = new_index

    def swap(self, i: int, j: int) -> None:
        """Swap two nodes given their indices."""
        node_i = self.__list[i]
        node_j = self.__list[j]
        self.__list[i] = node_j
        self.__list[j] = node_i
        self.__dict[node_i] = j
        self.__dict[node_j] = i


class State(ABC):
    """Base class for backend state."""

<<<<<<< HEAD
    @abstractmethod
    def flatten(self) -> npt.NDArray:
        """Return flattened state."""

=======
>>>>>>> dfe0ab75

def _op_mat_from_result(vec: tuple[float, float, float], result: bool, symbolic: bool = False) -> npt.NDArray:
    if symbolic:
        op_mat = np.eye(2, dtype="O") / 2
    else:
        op_mat = np.eye(2, dtype=np.complex128) / 2
    sign = (-1) ** result
    for i in range(3):
        op_mat += sign * vec[i] * Clifford(i + 1).matrix / 2
    return op_mat


def perform_measure(
    qubit: int, plane: Plane, angle: float, state, rng, pr_calc: bool = True, symbolic: bool = False
) -> npt.NDArray:
    """Perform measurement of a qubit."""
    vec = plane.polar(angle)
    if pr_calc:
        op_mat = _op_mat_from_result(vec, False, symbolic=symbolic)
        prob_0 = state.expectation_single(op_mat, qubit)
        result = rng.random() > prob_0
        if result:
            op_mat = _op_mat_from_result(vec, True, symbolic=symbolic)
    else:
        # choose the measurement result randomly
        result = rng.choice([0, 1])
        op_mat = _op_mat_from_result(vec, result, symbolic=symbolic)
    state.evolve_single(op_mat, qubit)
    return result


class Backend:
    """Base class for backends."""

    def __init__(
        self,
        state: State,
        node_index: NodeIndex | None = None,
        pr_calc: bool = True,
        rng: Generator | None = None,
        symbolic: bool = False,
    ):
        """Construct a backend.

        Parameters
        ----------
            pr_calc : bool
                whether or not to compute the probability distribution before choosing the measurement result.
                if False, measurements yield results 0/1 with 50% probabilities each.
                Optional, default is `True`.
            node_index : NodeIndex
                mapping between node numbers and qubit indices in the internal state of the backend.
            state : State
                internal state of the backend: instance of Statevec, DensityMatrix, or MBQCTensorNet.
            symbolic : bool
                If `False`, matrice data-type is `np.complex128`, for efficiency.
                If `True`, matrice data-type is `O` (arbitrary Python object), to allow symbolic computation, at the price of performance cost.
                Optional, default is `False`.
        """
        self.__state = state
        if node_index is None:
            self.__node_index = NodeIndex()
        else:
            self.__node_index = node_index.copy()
        if not isinstance(pr_calc, bool):
            raise TypeError("`pr_calc` should be bool")
        # whether to compute the probability
        self.__pr_calc = pr_calc
        self.__rng = ensure_rng(rng)
        self.__symbolic = symbolic

    def copy(self) -> Backend:
        """Return a copy of the backend."""
        return Backend(self.__state, self.__node_index, self.__pr_calc, self.__rng)

    @property
    def rng(self) -> Generator:
        """Return the associated random-number generator."""
        return self.__rng

    @property
    def state(self) -> State:
        """Return the state of the backend."""
        return self.__state

    @property
    def node_index(self) -> NodeIndex:
        """Return the node index table of the backend."""
        return self.__node_index

    @property
    def symbolic(self) -> bool:
        """Return whether the backend supports symbolic computation."""
        return self.__symbolic

    def add_nodes(self, nodes, data=BasicStates.PLUS) -> None:
        """Add new qubit(s) to statevector in argument and assign the corresponding node number to list self.node_index.

        Parameters
        ----------
        nodes : list of node indices
        """
        self.state.add_nodes(nqubit=len(nodes), data=data)
        self.node_index.extend(nodes)

    def entangle_nodes(self, edge: tuple[int, int]) -> None:
        """Apply CZ gate to two connected nodes.

        Parameters
        ----------
        edge : tuple (i, j)
            a pair of node indices
        """
        target = self.node_index.index(edge[0])
        control = self.node_index.index(edge[1])
        self.state.entangle((target, control))

    def measure(self, node: int, measurement: Measurement) -> bool:
        """Perform measurement of a node and trace out the qubit.

        Parameters
        ----------
        node: int
        measurement: Measurement
        """
        loc = self.node_index.index(node)
        result = perform_measure(
            loc,
            measurement.plane,
            measurement.angle,
            self.state,
            rng=self.__rng,
            pr_calc=self.__pr_calc,
            symbolic=self.__symbolic,
        )
        self.node_index.remove(node)
        self.state.remove_qubit(loc)
        return result

    def correct_byproduct(self, cmd: command.M, measure_method: MeasureMethod) -> None:
        """Byproduct correction correct for the X or Z byproduct operators, by applying the X or Z gate."""
        if np.mod(sum([measure_method.get_measure_result(j) for j in cmd.domain]), 2) == 1:
            if cmd.kind == CommandKind.X:
                op = Ops.X
            elif cmd.kind == CommandKind.Z:
                op = Ops.Z
            self.apply_single(node=cmd.node, op=op)

    def apply_single(self, node: int, op: npt.NDArray) -> None:
        """Apply a single gate to the state."""
        index = self.node_index.index(node)
        self.state.evolve_single(op=op, i=index)

    def apply_clifford(self, node: int, clifford: Clifford) -> None:
        """Apply single-qubit Clifford gate, specified by vop index specified in graphix.clifford.CLIFFORD."""
        loc = self.node_index.index(node)
        self.state.evolve_single(clifford.matrix, loc)

    def sort_qubits(self, output_nodes: Iterable[int]) -> None:
        """Sort the qubit order in internal statevector."""
        for i, ind in enumerate(output_nodes):
            if self.node_index.index(ind) != i:
                move_from = self.node_index.index(ind)
                self.state.swap((i, move_from))
                self.node_index.swap(i, move_from)

    def finalize(self, output_nodes: Iterable[int]) -> None:
        """To be run at the end of pattern simulation."""
        self.sort_qubits(output_nodes)

    @property
    def nqubit(self) -> int:
        """Return the number of qubits of the current state."""
        return self.state.nqubit<|MERGE_RESOLUTION|>--- conflicted
+++ resolved
@@ -88,19 +88,14 @@
 class State(ABC):
     """Base class for backend state."""
 
-<<<<<<< HEAD
     @abstractmethod
     def flatten(self) -> npt.NDArray:
         """Return flattened state."""
 
-=======
->>>>>>> dfe0ab75
 
 def _op_mat_from_result(vec: tuple[float, float, float], result: bool, symbolic: bool = False) -> npt.NDArray:
-    if symbolic:
-        op_mat = np.eye(2, dtype="O") / 2
-    else:
-        op_mat = np.eye(2, dtype=np.complex128) / 2
+    dtype = "O" if symbolic else np.complex128
+    op_mat = np.eye(2, dtype=dtype) / 2
     sign = (-1) ** result
     for i in range(3):
         op_mat += sign * vec[i] * Clifford(i + 1).matrix / 2
