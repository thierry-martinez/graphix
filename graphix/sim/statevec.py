from copy import deepcopy
<<<<<<< HEAD
=======
import numbers
>>>>>>> b8d1c5f6
import typing

import numpy as np
import functools
import pydantic
import warnings

from graphix.clifford import CLIFFORD, CLIFFORD_CONJ, CLIFFORD_MUL
from graphix.ops import Ops
import graphix.sim.base_backend
import graphix.states
import graphix.pauli
import graphix.types

# Python >= 3.9
# from collections.abc import Iterable # or use Protocols?
# https://stackoverflow.com/questions/49427944/typehints-for-sized-iterable-in-python
# Python >= 3.8
# typing.Iterable[T]

class StatevectorBackend(graphix.sim.base_backend.Backend):
    """MBQC simulator with statevector method."""

<<<<<<< HEAD
    def __init__(self, pattern, max_qubit_num=20, pr_calc=True, measure_method=None):
=======
    def __init__(
        self,
        pattern,
        input_state: typing.Union[
            graphix.states.State, "Statevec", typing.Iterable[graphix.states.State], typing.Iterable[numbers.Number]
        ] = graphix.states.BasicStates.PLUS,
        max_qubit_num=20,
        pr_calc=True,
    ):
>>>>>>> b8d1c5f6
        """
        Parameters
        -----------
        pattern : :class:`graphix.pattern.Pattern` object
            MBQC pattern to be simulated.
        backend : str, 'statevector'
            optional argument for simulation.
        max_qubit_num : int
            optional argument specifying the maximum number of qubits
            to be stored in the statevector at a time.
        pr_calc : bool
            whether or not to compute the probability distribution before choosing the measurement result.
            if False, measurements yield results 0/1 with 50% probabilities each.
        """
        # check that pattern has output nodes configured
        assert len(pattern.output_nodes) > 0
        self.pattern = pattern
        self.results = deepcopy(pattern.results)
        self.state = None
        self.node_index = []
        self.Nqubit = 0
        self.to_trace = []
        self.to_trace_loc = []
        self.max_qubit_num = max_qubit_num
        if pattern.max_space() > max_qubit_num:
<<<<<<< HEAD
            raise ValueError("Pattern.max_space is larger than max_qubit_num. Increase max_qubit_num and try again")
        super().__init__(pr_calc, measure_method)
=======
            raise ValueError("Pattern.max_space is larger than max_qubit_num. Increase max_qubit_num and try again.")
        super().__init__(pr_calc)
>>>>>>> b8d1c5f6

        # initialize input qubits to desired init_state
        self.add_nodes(pattern.input_nodes, input_state)

    def qubit_dim(self):
        """Returns the qubit number in the internal statevector

        Returns
        -------
        n_qubit : int
        """
        return len(self.state.dims())

    def add_nodes(self, nodes, input_state=graphix.states.BasicStates.PLUS):
        """add new qubit to internal statevector
        and assign the corresponding node number
        to list self.node_index.

        Parameters
        ----------
        nodes : list of node indices
        """
        if not self.state:
            self.state = Statevec(nqubit=0)
        n = len(nodes)
        sv_to_add = Statevec(nqubit=n, data=input_state)
        self.state.tensor(sv_to_add)
        self.node_index.extend(nodes)
        self.Nqubit += n

    def entangle_nodes(self, edge):
        """Apply CZ gate to two connected nodes

        Parameters
        ----------
        edge : tuple (i, j)
            a pair of node indices
        """
        target = self.node_index.index(edge[0])
        control = self.node_index.index(edge[1])
        self.state.entangle((target, control))

    def measure(self, cmd):
        """Perform measurement of a node in the internal statevector and trace out the qubit

        Parameters
        ----------
        cmd : list
            measurement command : ['M', node, plane, angle, s_domain, t_domain]
        """
        loc = self._perform_measure(cmd)
        self.state.remove_qubit(loc)
        self.Nqubit -= 1

    def correct_byproduct(self, cmd):
        """Byproduct correction
        correct for the X or Z byproduct operators,
        by applying the X or Z gate.
        """
        if np.mod(np.sum([self.results[j] for j in cmd[2]]), 2) == 1:
            loc = self.node_index.index(cmd[1])
            if cmd[0] == "X":
                op = Ops.x
            elif cmd[0] == "Z":
                op = Ops.z
            self.state.evolve_single(op, loc)

    def apply_clifford(self, cmd):
        """Apply single-qubit Clifford gate,
        specified by vop index specified in graphix.clifford.CLIFFORD
        """
        loc = self.node_index.index(cmd[1])
        self.state.evolve_single(CLIFFORD[cmd[2]], loc)

    def finalize(self):
        """to be run at the end of pattern simulation."""
        self.sort_qubits()
        self.state.normalize()

    def sort_qubits(self):
        """sort the qubit order in internal statevector"""
        for i, ind in enumerate(self.pattern.output_nodes):
            if not self.node_index[i] == ind:
                move_from = self.node_index.index(ind)
                self.state.swap((i, move_from))
                self.node_index[i], self.node_index[move_from] = (
                    self.node_index[move_from],
                    self.node_index[i],
                )


CZ_TENSOR = np.array(
    [[[[1, 0], [0, 0]], [[0, 1], [0, 0]]], [[[0, 0], [1, 0]], [[0, 0], [0, -1]]]],
    dtype=np.complex128,
)
CNOT_TENSOR = np.array(
    [[[[1, 0], [0, 0]], [[0, 1], [0, 0]]], [[[0, 0], [0, 1]], [[0, 0], [1, 0]]]],
    dtype=np.complex128,
)
SWAP_TENSOR = np.array(
    [[[[1, 0], [0, 0]], [[0, 0], [1, 0]]], [[[0, 1], [0, 0]], [[0, 0], [0, 1]]]],
    dtype=np.complex128,
)


class Statevec:
    """Statevector object"""

    # TODO at this stage no need for indices just be careful of the ordering in add_nodes
    def __init__(
        self,
        data: typing.Union[
            graphix.states.State, "Statevec", typing.Iterable[graphix.states.State], typing.Iterable[numbers.Number]
        ] = graphix.states.BasicStates.PLUS,
        nqubit: typing.Optional[graphix.types.PositiveInt] = None,
    ):

        """Initialize statevector

        Parameters
        ----------
        data : is either
            - a single state (:class:`graphix.states.State` object). THen prepares all nodes in that state (tensor product)
            - a dictionary mapping the inputs to a :class:`graphix.states.State` object
            - an arbitrary :class:`graphix.statevec.Statevec` object (arbitrary input) # TODO work on that since just copy?
        nqubit : int, optional: ignored if iterable passed (State, direct data)
            number of qubits. Defaults to 1.
        # plus_states : bool, optional
            whether or not to start all qubits in + state or 0 state. Defaults to +

        Defaults to |+> states and 1 qubit.
        If nqubit > 1 and only one state : tensor all of them. Use the tensor method instead of hard code.
        """
        pydantic.TypeAdapter(typing.Optional[graphix.types.PositiveInt]).validate_python(nqubit)

        if isinstance(data, Statevec):
            # assert nqubit is None or len(state.flatten()) == 2**nqubit
            if nqubit is not None and len(data.flatten()) != 2**nqubit:
                raise ValueError(
                    f"Inconsistent parameters between nqubit = {nqubit} and the inferred number of qubit = {len(data.flatten())}."
                )
            self.psi = data.psi.copy()
            return

        if isinstance(data, graphix.states.State):
            if nqubit is None:
                nqubit = 1
            input_list = [data] * nqubit
        elif isinstance(data, typing.Iterable):
            input_list = list(data)
        else:
            raise TypeError(f"Incorrect type for data: {type(data)}")

        if len(input_list) == 0:
            if nqubit is not None and nqubit != 0:
                raise ValueError("nqubit is not null but input state is empty.")

            # warnings.warn(f"Called Statevec with 0 qubits. Ignoring the state.")
            self.psi = np.array(1, dtype=np.complex128)
            # self.Nqubit = 0
        else:
            if isinstance(input_list[0], graphix.states.State):
                graphix.types.check_list_elements(input_list, graphix.states.State)
                if nqubit is None:
                    nqubit = len(input_list)
                elif nqubit != len(input_list):
                    raise ValueError("Mismatch between nqubit and length of input state")
                list_of_sv = [s.get_statevector() for s in input_list]
                tmp_psi = functools.reduce(np.kron, list_of_sv)
                # reshape
                self.psi = tmp_psi.reshape((2,) * nqubit)
            elif isinstance(input_list[0], numbers.Number):
                graphix.types.check_list_elements(input_list, numbers.Number)
                if nqubit is None:
                    length = len(input_list)
                    if length & (length - 1):
                        raise ValueError("Length is not a power of two")
                    nqubit = length.bit_length() - 1
                elif nqubit != len(input_list).bit_length() - 1:
                    raise ValueError("Mismatch between nqubit and length of input state")
                psi = np.array(input_list)
                if not np.allclose(np.sqrt(np.sum(np.abs(psi) ** 2)), 1):
                    raise ValueError("Input state is not normalized")
                # just reshape
                # NOTE too many conversions to numpy arrays?
                self.psi = psi.reshape((2,) * nqubit)
            else:
                raise TypeError(
                    f"First element of data has type {type(input_list[0])} whereas Number or State is expected"
                )
            # self.Nqubit = state.Nqubit

    def __repr__(self):
        return f"Statevec object with statevector {self.psi} and length {self.dims()}."

    def evolve_single(self, op, i):
        """Single-qubit operation

        Parameters
        ----------
        op : numpy.ndarray
            2*2 matrix
        i : int
            qubit index
        """
        self.psi = np.tensordot(op, self.psi, (1, i))
        self.psi = np.moveaxis(self.psi, 0, i)

    def evolve(self, op, qargs):
        """Multi-qubit operation

        Parameters
        ----------
        op : numpy.ndarray
            2^n*2^n matrix
        qargs : list of int
            target qubits' indices
        """
        op_dim = int(np.log2(len(op)))
        # TODO shape = (2,)* 2 * op_dim
        shape = [2 for _ in range(2 * op_dim)]
        op_tensor = op.reshape(shape)
        self.psi = np.tensordot(
            op_tensor,
            self.psi,
            (tuple(op_dim + i for i in range(len(qargs))), tuple(qargs)),
        )
        self.psi = np.moveaxis(self.psi, [i for i in range(len(qargs))], qargs)

    def dims(self):
        return self.psi.shape

    def ptrace(self, qargs):
        """Perform partial trace of the selected qubits.

        .. warning::
            This method currently assumes qubits in qargs to be separable from the rest
            (checks not implemented for speed).
            Otherwise, the state returned will be forced to be pure which will result in incorrect output.
            Correct behaviour will be implemented as soon as the densitymatrix class, currently under development
            (PR #64), is merged.

        Parameters
        ----------
        qargs : list of int
            qubit indices to trace over
        """
        nqubit_after = len(self.psi.shape) - len(qargs)
        psi = self.psi
        rho = np.tensordot(psi, psi.conj(), axes=(qargs, qargs))  # density matrix
        rho = np.reshape(rho, (2**nqubit_after, 2**nqubit_after))
        evals, evecs = np.linalg.eig(rho)  # back to statevector
        # NOTE works since only one 1 in the eigenvalues corresponding to the state
        # TODO use np.eigh since rho is Hermitian?
        self.psi = np.reshape(evecs[:, np.argmax(evals)], (2,) * nqubit_after)

    def remove_qubit(self, qarg):
        r"""Remove a separable qubit from the system and assemble a statevector for remaining qubits.
        This results in the same result as partial trace, if the qubit `qarg` is separable from the rest.

        For a statevector :math:`\ket{\psi} = \sum c_i \ket{i}` with sum taken over
        :math:`i \in [ 0 \dots 00,\ 0\dots 01,\ \dots,\
        1 \dots 11 ]`, this method returns

        .. math::
            \begin{align}
                \ket{\psi}' =&
                    c_{0 \dots 0_{\mathrm{k-1}}0_{\mathrm{k}}0_{\mathrm{k+1}} \dots 00}
                    \ket{0 \dots 0_{\mathrm{k-1}}0_{\mathrm{k+1}} \dots 00} \\
                    & + c_{0 \dots 0_{\mathrm{k-1}}0_{\mathrm{k}}0_{\mathrm{k+1}} \dots 01}
                    \ket{0 \dots 0_{\mathrm{k-1}}0_{\mathrm{k+1}} \dots 01} \\
                    & + c_{0 \dots 0_{\mathrm{k-1}}0_{\mathrm{k}}0_{\mathrm{k+1}} \dots 10}
                    \ket{0 \dots 0_{\mathrm{k-1}}0_{\mathrm{k+1}} \dots 10} \\
                    & + \dots \\
                    & + c_{1 \dots 1_{\mathrm{k-1}}0_{\mathrm{k}}1_{\mathrm{k+1}} \dots 11}
                    \ket{1 \dots 1_{\mathrm{k-1}}1_{\mathrm{k+1}} \dots 11},
           \end{align}

        (after normalization) for :math:`k =` qarg. If the :math:`k` th qubit is in :math:`\ket{1}` state,
        above will return zero amplitudes; in such a case the returned state will be the one above with
        :math:`0_{\mathrm{k}}` replaced with :math:`1_{\mathrm{k}}` .

        .. warning::
            This method assumes the qubit with index `qarg` to be separable from the rest,
            and is implemented as a significantly faster alternative for partial trace to
            be used after single-qubit measurements.
            Care needs to be taken when using this method.
            Checks for separability will be implemented soon as an option.

        .. seealso::
            :meth:`graphix.sim.statevec.Statevec.ptrace` and warning therein.

        Parameters
        ----------
        qarg : int
            qubit index
        """
        assert not np.isclose(_get_statevec_norm(self.psi), 0)
        psi = self.psi.take(indices=0, axis=qarg)
        self.psi = psi if not np.isclose(_get_statevec_norm(psi), 0) else self.psi.take(indices=1, axis=qarg)
        self.normalize()

    def entangle(self, edge):
        """connect graph nodes

        Parameters
        ----------
        edge : tuple of int
            (control, target) qubit indices
        """
        # contraction: 2nd index - control index, and 3rd index - target index.
        self.psi = np.tensordot(CZ_TENSOR, self.psi, ((2, 3), edge))
        # sort back axes
        self.psi = np.moveaxis(self.psi, (0, 1), edge)

    def tensor(self, other):
        r"""Tensor product state with other qubits.
        Results in self :math:`\otimes` other.

        Parameters
        ----------
        other : :class:`graphix.sim.statevec.Statevec`
            statevector to be tensored with self
        """
        psi_self = self.psi.flatten()
        psi_other = other.psi.flatten()

        # NOTE on tensor form not vector
        # deprecated
        total_num = len(self.dims()) + len(other.dims())
        # self.Nqubit += other.Nqubit
        self.psi = np.kron(psi_self, psi_other).reshape((2,) * total_num)
        # self.Nqubit = len(self.dims())

    def CNOT(self, qubits):
        """apply CNOT

        Parameters
        ----------
        qubits : tuple of int
            (control, target) qubit indices
        """
        # contraction: 2nd index - control index, and 3rd index - target index.
        self.psi = np.tensordot(CNOT_TENSOR, self.psi, ((2, 3), qubits))
        # sort back axes
        self.psi = np.moveaxis(self.psi, (0, 1), qubits)

    def swap(self, qubits):
        """swap qubits

        Parameters
        ----------
        qubits : tuple of int
            (control, target) qubit indices
        """
        # contraction: 2nd index - control index, and 3rd index - target index.
        self.psi = np.tensordot(SWAP_TENSOR, self.psi, ((2, 3), qubits))
        # sort back axes
        self.psi = np.moveaxis(self.psi, (0, 1), qubits)

    def normalize(self):
        """normalize the state"""
        norm = _get_statevec_norm(self.psi)
        self.psi = self.psi / norm

    def flatten(self):
        """returns flattened statevector"""
        return self.psi.flatten()

    def expectation_single(self, op, loc):
        """Expectation value of single-qubit operator.

        Parameters
        ----------
        op : numpy.ndarray
            2*2 operator
        loc : int
            target qubit index

        Returns
        -------
        complex : expectation value.
        """
        st1 = deepcopy(self)
        st1.normalize()
        st2 = deepcopy(st1)
        st1.evolve_single(op, loc)
        return np.dot(st2.psi.flatten().conjugate(), st1.psi.flatten())

    def expectation_value(self, op, qargs):
        """Expectation value of multi-qubit operator.

        Parameters
        ----------
        op : numpy.ndarray
            2^n*2^n operator
        qargs : list of int
            target qubit indices

        Returns
        -------
        complex : expectation value
        """
        st1 = deepcopy(self)
        st1.normalize()
        st2 = deepcopy(st1)
        st1.evolve(op, qargs)
        return np.dot(st2.psi.flatten().conjugate(), st1.psi.flatten())


def _get_statevec_norm(psi):
    """returns norm of the state"""
    return np.sqrt(np.sum(psi.flatten().conj() * psi.flatten()))<|MERGE_RESOLUTION|>--- conflicted
+++ resolved
@@ -1,8 +1,5 @@
 from copy import deepcopy
-<<<<<<< HEAD
-=======
 import numbers
->>>>>>> b8d1c5f6
 import typing
 
 import numpy as np
@@ -26,9 +23,6 @@
 class StatevectorBackend(graphix.sim.base_backend.Backend):
     """MBQC simulator with statevector method."""
 
-<<<<<<< HEAD
-    def __init__(self, pattern, max_qubit_num=20, pr_calc=True, measure_method=None):
-=======
     def __init__(
         self,
         pattern,
@@ -38,7 +32,6 @@
         max_qubit_num=20,
         pr_calc=True,
     ):
->>>>>>> b8d1c5f6
         """
         Parameters
         -----------
@@ -64,13 +57,8 @@
         self.to_trace_loc = []
         self.max_qubit_num = max_qubit_num
         if pattern.max_space() > max_qubit_num:
-<<<<<<< HEAD
-            raise ValueError("Pattern.max_space is larger than max_qubit_num. Increase max_qubit_num and try again")
-        super().__init__(pr_calc, measure_method)
-=======
             raise ValueError("Pattern.max_space is larger than max_qubit_num. Increase max_qubit_num and try again.")
         super().__init__(pr_calc)
->>>>>>> b8d1c5f6
 
         # initialize input qubits to desired init_state
         self.add_nodes(pattern.input_nodes, input_state)
