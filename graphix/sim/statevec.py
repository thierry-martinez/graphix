--- conflicted
+++ resolved
@@ -1,29 +1,21 @@
 from __future__ import annotations
-<<<<<<< HEAD
-=======
 
 import collections
 import functools
 import numbers
 import sys
->>>>>>> cef611d3
 from copy import deepcopy
 
 import numpy as np
 import numpy.typing as npt
 
-<<<<<<< HEAD
-from graphix.sim.base_backend import Backend
-=======
 import graphix.pauli
 import graphix.sim.base_backend
 import graphix.states
 import graphix.types
->>>>>>> cef611d3
 from graphix.clifford import CLIFFORD, CLIFFORD_CONJ
 from graphix.ops import Ops
 from graphix import command
-import graphix.pauli
 
 
 class StatevectorBackend(Backend):
@@ -79,11 +71,7 @@
         """
         return len(self.state.dims())
 
-<<<<<<< HEAD
-    def add_nodes(self, nodes: list[int]):
-=======
-    def add_nodes(self, nodes, input_state=graphix.states.BasicStates.PLUS):
->>>>>>> cef611d3
+    def add_nodes(self, nodes: list[int], input_state=graphix.states.BasicStates.PLUS):
         """add new qubit to internal statevector
         and assign the corresponding node number
         to list self.node_index.
