--- conflicted
+++ resolved
@@ -26,7 +26,7 @@
 if TYPE_CHECKING:
     from collections.abc import Mapping, Sequence
 
-    from graphix.noise_models import Noise
+    from graphix.noise_models.noise_model import Noise
     from graphix.parameter import ExpressionOrSupportsFloat, Parameter
     from graphix.sim.data import Data
 
@@ -112,10 +112,6 @@
         """Return a string description."""
         return f"DensityMatrix object, with density matrix {self.rho} and shape {self.dims()}."
 
-<<<<<<< HEAD
-    def add_nodes(self, nqubit: int, data: Data) -> None:
-        """Add nodes to the density matrix."""
-=======
     @override
     def add_nodes(self, nqubit: int, data: Data) -> None:
         r"""
@@ -141,7 +137,6 @@
         -----
         Previously existing nodes remain unchanged.
         """
->>>>>>> 1ab80393
         dm_to_add = DensityMatrix(nqubit=nqubit, data=data)
         self.tensor(dm_to_add)
 
@@ -243,11 +238,7 @@
         # complex() needed with mypy strict mode (no-any-return)
         return complex(np.trace(rho_tensor.reshape((2**nqubit, 2**nqubit))))
 
-<<<<<<< HEAD
-    def dims(self) -> tuple[int, int]:
-=======
     def dims(self) -> tuple[int, ...]:
->>>>>>> 1ab80393
         """Return the dimensions of the density matrix."""
         return self.rho.shape
 
@@ -358,7 +349,6 @@
         """Return flattened density matrix."""
         return self.rho.flatten()
 
-    @override
     def apply_channel(self, channel: KrausChannel, qargs: Sequence[int]) -> None:
         """Apply a channel to a density matrix.
 
@@ -396,6 +386,20 @@
 
         self.rho = result_array
 
+    @override
+    def apply_noise(self, qubits: Sequence[int], noise: Noise) -> None:
+        """Apply noise.
+
+        Parameters
+        ----------
+        qubits : list of ints.
+            Target qubits
+        noise : Noise
+            Noise to apply
+        """
+        channel = noise.to_kraus_channel()
+        self.apply_channel(channel, qubits)
+
     def subs(self, variable: Parameter, substitute: ExpressionOrSupportsFloat) -> DensityMatrix:
         """Return a copy of the density matrix where all occurrences of the given variable in measurement angles are substituted by the given value."""
         result = copy.copy(self)
@@ -413,49 +417,4 @@
 class DensityMatrixBackend(DenseStateBackend[DensityMatrix]):
     """MBQC simulator with density matrix method."""
 
-<<<<<<< HEAD
-    state: DensityMatrix
-
-    def __init__(self, **kwargs) -> None:
-        """Construct a density matrix backend."""
-        super().__init__(DensityMatrix(nqubit=0), **kwargs)
-
-    def apply_channel(self, channel: KrausChannel, qargs: Collection[int]) -> None:
-        """Apply channel to the state.
-
-        Parameters
-        ----------
-            qargs : list of ints. Target qubits
-        """
-        indices = [self.node_index.index(i) for i in qargs]
-        self.state.apply_channel(channel, indices)
-
-    def apply_noise(self, nodes: Collection[int], noise: Noise) -> None:
-        """Apply noise."""
-        channel = noise.to_kraus_channel()
-        self.apply_channel(channel, nodes)
-
-
-if sys.version_info >= (3, 10):
-    Data = (
-        states.State
-        | DensityMatrix
-        | Statevec
-        | Iterable[states.State]
-        | Iterable[ExpressionOrSupportsComplex]
-        | Iterable[Iterable[ExpressionOrSupportsComplex]]
-    )
-else:
-    from typing import Union
-
-    Data = Union[
-        states.State,
-        DensityMatrix,
-        Statevec,
-        Iterable[states.State],
-        Iterable[ExpressionOrSupportsComplex],
-        Iterable[Iterable[ExpressionOrSupportsComplex]],
-    ]
-=======
-    state: DensityMatrix = dataclasses.field(init=False, default_factory=lambda: DensityMatrix(nqubit=0))
->>>>>>> 1ab80393
+    state: DensityMatrix = dataclasses.field(init=False, default_factory=lambda: DensityMatrix(nqubit=0))