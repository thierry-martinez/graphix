--- conflicted
+++ resolved
@@ -10,11 +10,8 @@
 import numpy as np
 import numpy.typing as npt
 import pydantic
-<<<<<<< HEAD
 import pydantic_core
-=======
 import typing_extensions
->>>>>>> 364be19d
 
 from graphix.pauli import Plane
 
