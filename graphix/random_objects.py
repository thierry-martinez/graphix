"""Functions to generate various random objects."""

from __future__ import annotations

import functools
from typing import TYPE_CHECKING

import numpy as np
import numpy.typing as npt
import scipy.linalg
from scipy.stats import unitary_group

from graphix.channels import KrausChannel, KrausData
from graphix.ops import Ops
from graphix.rng import ensure_rng
from graphix.sim.density_matrix import DensityMatrix
from graphix.transpiler import Circuit

if TYPE_CHECKING:
    from collections.abc import Iterable, Iterator

    from numpy.random import Generator

    from graphix.parameter import Parameter


def rand_herm(sz: int, rng: Generator | None = None) -> npt.NDArray:
    """Generate random hermitian matrix of size sz*sz."""
    rng = ensure_rng(rng)
    tmp = rng.random(size=(sz, sz)) + 1j * rng.random(size=(sz, sz))
    return tmp + tmp.conj().T


def rand_unit(sz: int, rng: Generator | None = None) -> npt.NDArray:
    """Generate haar random unitary matrix of size sz*sz."""
    rng = ensure_rng(rng)
    if sz == 1:
        return np.array([np.exp(1j * rng.random(size=1) * 2 * np.pi)])
    return unitary_group.rvs(sz, random_state=rng)


UNITS = np.array([1, 1j])


def rand_dm(dim: int, rng: Generator | None = None, rank: int | None = None) -> npt.NDArray:
    """Generate random density matrices (positive semi-definite matrices with unit trace).

    Returns either a :class:`graphix.sim.density_matrix.DensityMatrix` or a :class:`np.ndarray` depending on the parameter *dm_dtype*.

    :param dim: Linear dimension of the (square) matrix
    :type dim: int
    :param rank: Rank of the density matrix (1 = pure state). If not specified then sent to dim (maximal rank).
        Defaults to None
    :type rank: int, optional
    :param dm_dtype: If *True* returns a :class:`graphix.sim.density_matrix.DensityMatrix` object. If *False* returns a :class:`np.ndarray`
    :type dm_dtype: bool, optional
    :return: the density matrix in the specified format.
    :rtype: DensityMatrix | np.ndarray

    .. note::
        Thanks to Ulysse Chabaud.
    .. warning::
        Note that setting *dm_dtype=False* allows to generate "density matrices" inconsistent with qubits i.e. with dimensions not being powers of 2.
    """
    rng = ensure_rng(rng)

    if rank is None:
        rank = dim

    evals = rng.random(size=rank)

    padded_evals = np.zeros(dim)
    padded_evals[: len(evals)] = evals

    dm = np.diag(padded_evals / np.sum(padded_evals))

    rand_u = rand_unit(dim)
<<<<<<< HEAD
    return rand_u @ dm @ rand_u.transpose().conj()
=======
    dm = rand_u @ dm @ rand_u.transpose().conj()

    if dm_dtype:
        # will raise an error if incorrect dimension
        return DensityMatrix(data=dm)
    return dm
>>>>>>> 1ab80393


def rand_gauss_cpx_mat(dim: int, rng: Generator | None = None, sig: float = 1 / np.sqrt(2)) -> npt.NDArray:
    """Return a square array of standard normal complex random variates.

    Code from QuTiP: https://qutip.org/docs/4.0.2/modules/qutip/random_objects.html

    Parameters
    ----------
    dim : int
        Linear dimension of the (square) matrix
    sig : float
        standard deviation of random variates.
        ``sig = 'ginibre`` draws from the Ginibre ensemble ie  sig = 1 / sqrt(2 * dim).

    """
    rng = ensure_rng(rng)

    if sig == "ginibre":
        sig = 1.0 / np.sqrt(2 * dim)

    return np.sum(rng.normal(loc=0.0, scale=sig, size=((dim,) * 2 + (2,))) * UNITS, axis=-1)


def rand_channel_kraus(
    dim: int, rng: Generator | None = None, rank: int | None = None, sig: float = 1 / np.sqrt(2)
) -> KrausChannel:
    """Return a random :class:`graphix.sim.channels.KrausChannel` object of given dimension and rank.

    Following the method of
    [KNPPZ21] Kukulski, Nechita, Pawela, Puchała, Życzkowsk https://arxiv.org/pdf/2011.02994.pdf

    Parameters
    ----------
    dim : int
        Linear dimension of the (square) matrix of each Kraus operator.
        Only square operators so far.

    rank : int (default to full *rank dimension**2*)
        Choi rank ie the number of Kraus operators. Must be between one and *dim**2*.

    sig : see rand_cpx

    """
    rng = ensure_rng(rng)

    if rank is None:
        rank = dim**2

    if sig == "ginibre":
        sig = 1.0 / np.sqrt(2 * dim)

    if not isinstance(rank, int):
        raise TypeError("The rank of a Kraus expansion must be an integer.")

    if not rank >= 1:
        raise ValueError("The rank of a Kraus expansion must be greater or equal than 1.")

    pre_kraus_list = [rand_gauss_cpx_mat(dim=dim, sig=sig) for _ in range(rank)]
    h_mat = np.sum([m.transpose().conjugate() @ m for m in pre_kraus_list], axis=0)
    kraus_list = np.array(pre_kraus_list) @ scipy.linalg.inv(scipy.linalg.sqrtm(h_mat))

    return KrausChannel([KrausData(1.0 + 0.0 * 1j, kraus_list[i]) for i in range(rank)])


# or merge with previous with a "pauli" kwarg?
# continue here
def rand_pauli_channel_kraus(dim: int, rng: Generator | None = None, rank: int | None = None) -> KrausChannel:
    """Return a random Kraus channel operator."""
    rng = ensure_rng(rng)

    if not isinstance(dim, int):
        raise TypeError(f"The dimension must be an integer and not {dim}.")

    if not dim & (dim - 1) == 0:
        raise ValueError(f"The dimension must be a power of 2 and not {dim}.")

    nqb = int(np.log2(dim))

    # max number of ops (Choi rank) is d**2
    # default is full rank.
    if rank is None:
        rank = dim**2
    else:
        if not isinstance(rank, int):
            raise TypeError("The rank of a Kraus expansion must be an integer.")
        if not rank >= 1:
            raise ValueError("The rank of a Kraus expansion must be an integer greater or equal than 1.")

    # full probability has to have dim**2 operators.
    prob_list = np.zeros(dim**2)
    # generate rank random numbers and normalize
    tmp_list = rng.uniform(size=rank)
    tmp_list /= tmp_list.sum()

    # fill the list and shuffle
    prob_list[:rank] = tmp_list
    rng.shuffle(prob_list)

    tensor_pauli_ops = Ops.build_tensor_pauli_ops(nqb)
    target_indices = np.nonzero(prob_list)

    params = prob_list[target_indices]
    ops = tensor_pauli_ops[target_indices]

    # TODO see how to use zip and dict to convert from tuple to dict
    # https://www.tutorialspoint.com/How-I-can-convert-a-Python-Tuple-into-Dictionary

    data = [KrausData(np.sqrt(params[i]), ops[i]) for i in range(rank)]

    # NOTE retain a strong probability on the identity or not?
    # think we don't really care

    return KrausChannel(data)


def _first_rotation(circuit: Circuit, nqubits: int, rng: Generator) -> None:
    """Apply an initial random :math:`R_X` rotation to each qubit.

    Parameters
    ----------
    circuit : Circuit
        Circuit to modify in place.
    nqubits : int
        Number of qubits.
    rng : numpy.random.Generator
        Random number generator used to sample rotation angles.
    """
    for qubit in range(nqubits):
        circuit.rx(qubit, rng.random())


def _mid_rotation(circuit: Circuit, nqubits: int, rng: Generator) -> None:
    """Apply a random :math:`R_X` then :math:`R_Z` rotation to each qubit.

    Parameters
    ----------
    circuit : Circuit
        Circuit to modify in place.
    nqubits : int
        Number of qubits.
    rng : numpy.random.Generator
        Random number generator used to sample rotation angles.
    """
    for qubit in range(nqubits):
        circuit.rx(qubit, rng.random())
        circuit.rz(qubit, rng.random())


def _last_rotation(circuit: Circuit, nqubits: int, rng: Generator) -> None:
    """Apply a final random :math:`R_Z` rotation to each qubit.

    Parameters
    ----------
    circuit : Circuit
        Circuit to modify in place.
    nqubits : int
        Number of qubits.
    rng : numpy.random.Generator
        Random number generator used to sample rotation angles.
    """
    for qubit in range(nqubits):
        circuit.rz(qubit, rng.random())


def _entangler(circuit: Circuit, pairs: Iterable[tuple[int, int]]) -> None:
    """Apply CNOT gates between qubit pairs.

    Parameters
    ----------
    circuit : Circuit
        Circuit to modify in place.
    pairs : Iterable[tuple[int, int]]
        Pairs of control and target qubits for CNOT operations.
    """
    for a, b in pairs:
        circuit.cnot(a, b)


def _entangler_rzz(circuit: Circuit, pairs: Iterable[tuple[int, int]], rng: Generator) -> None:
    """Apply random :math:`R_{ZZ}` gates between qubit pairs.

    Parameters
    ----------
    circuit : Circuit
        Circuit to modify in place.
    pairs : Iterable[tuple[int, int]]
        Pairs of qubits on which to apply the :math:`R_{ZZ}` gate.
    rng : numpy.random.Generator
        Random number generator used to sample rotation angles.
    """
    for a, b in pairs:
        circuit.rzz(a, b, rng.random())


def rand_gate(
    nqubits: int,
    depth: int,
    pairs: Iterable[tuple[int, int]],
    rng: Generator | None = None,
    *,
    use_rzz: bool = False,
) -> Circuit:
    """Return a random gate composed of single-qubit rotations and entangling operations.

    Parameters
    ----------
    nqubits : int
        Number of qubits in the circuit.
    depth : int
        Depth of alternating rotation and entangling layers.
    pairs : Iterable[tuple[int, int]]
        Pairs of qubits used for entangling operations.
    rng : numpy.random.Generator, optional
        Random number generator used to sample rotation angles. If ``None``, a
        default generator is created.
    use_rzz : bool, optional
        If ``True`` use :math:`R_{ZZ}` gates as entanglers instead of CNOT.

    Returns
    -------
    Circuit
        The generated random circuit.
    """
    rng = ensure_rng(rng)
    circuit = Circuit(nqubits)
    _first_rotation(circuit, nqubits, rng)
    _entangler(circuit, pairs)
    for _ in range(depth - 1):
        _mid_rotation(circuit, nqubits, rng)
        if use_rzz:
            _entangler_rzz(circuit, pairs, rng)
        else:
            _entangler(circuit, pairs)
    _last_rotation(circuit, nqubits, rng)
    return circuit


def _genpair(n_qubits: int, count: int, rng: Generator) -> Iterator[tuple[int, int]]:
    """Yield random pairs of qubit indices.

    Parameters
    ----------
    n_qubits : int
        Number of available qubits.
    count : int
        Number of pairs to generate.
    rng : numpy.random.Generator
        Random number generator for selecting qubits.

    Yields
    ------
    tuple[int, int]
        Randomly selected qubit pair.
    """
    choice = list(range(n_qubits))
    for _ in range(count):
        rng.shuffle(choice)
        x, y = choice[:2]
        yield (x, y)


def _gentriplet(n_qubits: int, count: int, rng: Generator) -> Iterator[tuple[int, int, int]]:
    """Yield random triplets of qubit indices.

    Parameters
    ----------
    n_qubits : int
        Number of available qubits.
    count : int
        Number of triplets to generate.
    rng : numpy.random.Generator
        Random number generator for selecting qubits.

    Yields
    ------
    tuple[int, int, int]
        Randomly selected qubit triplet.
    """
    choice = list(range(n_qubits))
    for _ in range(count):
        rng.shuffle(choice)
        x, y, z = choice[:3]
        yield (x, y, z)


def rand_circuit(
    nqubits: int,
    depth: int,
    rng: Generator | None = None,
    *,
    use_rzz: bool = False,
    use_ccx: bool = False,
    parameters: Iterable[Parameter] | None = None,
) -> Circuit:
    """Return a random parameterized circuit used for testing or benchmarking.

    Parameters
    ----------
    nqubits : int
        Number of qubits in the circuit.
    depth : int
        Number of alternating entangling and single-qubit layers.
    rng : numpy.random.Generator, optional
        Random number generator. A default generator is created if ``None``.
    use_rzz : bool, optional
        If ``True`` add :math:`R_{ZZ}` gates in each layer.
    use_ccx : bool, optional
        If ``True`` add CCX gates in each layer.
    parameters : Iterable[Parameter], optional
        Parameters used for randomly chosen rotation gates.

    Returns
    -------
    Circuit
        The generated random circuit.
    """
    rng = ensure_rng(rng)
    circuit = Circuit(nqubits)
    parametric_gate_choice = (
        functools.partial(rotation, angle=parameter)
        for rotation in (circuit.rx, circuit.ry, circuit.rz)
        for parameter in parameters or []
    )
    gate_choice = (
        functools.partial(circuit.ry, angle=np.pi / 4),
        functools.partial(circuit.rz, angle=-np.pi / 4),
        functools.partial(circuit.rx, angle=-np.pi / 4),
        circuit.h,
        circuit.s,
        circuit.x,
        circuit.z,
        circuit.y,
        *parametric_gate_choice,
    )
    for _ in range(depth):
        for j, k in _genpair(nqubits, 2, rng):
            circuit.cnot(j, k)
        if use_rzz:
            for j, k in _genpair(nqubits, 2, rng):
                circuit.rzz(j, k, np.pi / 4)
        if use_ccx:
            for j, k, l in _gentriplet(nqubits, 2, rng):
                circuit.ccx(j, k, l)
        for j, k in _genpair(nqubits, 4, rng):
            circuit.swap(j, k)
        for j in range(nqubits):
            ind = rng.integers(len(gate_choice))
            gate_choice[ind](j)
    return circuit<|MERGE_RESOLUTION|>--- conflicted
+++ resolved
@@ -13,7 +13,6 @@
 from graphix.channels import KrausChannel, KrausData
 from graphix.ops import Ops
 from graphix.rng import ensure_rng
-from graphix.sim.density_matrix import DensityMatrix
 from graphix.transpiler import Circuit
 
 if TYPE_CHECKING:
@@ -52,15 +51,11 @@
     :param rank: Rank of the density matrix (1 = pure state). If not specified then sent to dim (maximal rank).
         Defaults to None
     :type rank: int, optional
-    :param dm_dtype: If *True* returns a :class:`graphix.sim.density_matrix.DensityMatrix` object. If *False* returns a :class:`np.ndarray`
-    :type dm_dtype: bool, optional
     :return: the density matrix in the specified format.
     :rtype: DensityMatrix | np.ndarray
 
     .. note::
         Thanks to Ulysse Chabaud.
-    .. warning::
-        Note that setting *dm_dtype=False* allows to generate "density matrices" inconsistent with qubits i.e. with dimensions not being powers of 2.
     """
     rng = ensure_rng(rng)
 
@@ -75,16 +70,7 @@
     dm = np.diag(padded_evals / np.sum(padded_evals))
 
     rand_u = rand_unit(dim)
-<<<<<<< HEAD
     return rand_u @ dm @ rand_u.transpose().conj()
-=======
-    dm = rand_u @ dm @ rand_u.transpose().conj()
-
-    if dm_dtype:
-        # will raise an error if incorrect dimension
-        return DensityMatrix(data=dm)
-    return dm
->>>>>>> 1ab80393
 
 
 def rand_gauss_cpx_mat(dim: int, rng: Generator | None = None, sig: float = 1 / np.sqrt(2)) -> npt.NDArray:
