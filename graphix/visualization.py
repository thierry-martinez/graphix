--- conflicted
+++ resolved
@@ -259,7 +259,7 @@
         filename: str | None = None,
     ):
         """
-        visualizes the graph with flow structure.
+        Visualizes the graph with flow structure.
 
         Nodes are colored based on their role (input, output, or other) and edges are depicted as arrows
         or dashed lines depending on whether they are in the flow mapping. Vertical dashed lines separate
@@ -325,29 +325,7 @@
                     arrowprops=dict(arrowstyle="->", color="k", lw=1),
                 )
 
-<<<<<<< HEAD
         self.__draw_nodes_role(pos, show_pauli_measurement)
-=======
-        # Draw the nodes with different colors based on their role (input, output, or other)
-        for node in self.graph.nodes():
-            color = "black"  # default color for 'other' nodes
-            inner_color = "white"
-            if node in self.v_in:
-                color = "red"
-            if node in self.v_out:
-                inner_color = "lightgray"
-            elif (
-                show_pauli_measurement
-                and self.meas_angles is not None
-                and (
-                    2 * self.meas_angles[node] == int(2 * self.meas_angles[node])
-                )  # measurement angle is integer or half-integer
-            ):
-                inner_color = "lightblue"
-            plt.scatter(
-                *pos[node], edgecolor=color, facecolor=inner_color, s=350, zorder=2
-            )  # Draw the nodes manually with scatter()
->>>>>>> 7da20956
 
         if show_local_clifford and self.local_clifford is not None:
             for node in self.graph.nodes():
@@ -399,7 +377,7 @@
         show_pauli_measurement : bool
             If True, the nodes with Pauli measurement angles are colored light blue.
         """
-        for node in self.G.nodes():
+        for node in self.graph.nodes():
             color = "black"  # default color for 'other' nodes
             inner_color = "white"
             if node in self.v_in:
@@ -432,7 +410,7 @@
         filename: str | None = None,
     ):
         """
-        visualizes the graph with flow structure.
+        Visualizes the graph with flow structure.
 
         Nodes are colored based on their role (input, output, or other) and edges are depicted as arrows
         or dashed lines depending on whether they are in the flow mapping. Vertical dashed lines separate
@@ -513,29 +491,7 @@
                     arrowprops=dict(arrowstyle="->", color="k", lw=1),
                 )
 
-<<<<<<< HEAD
         self.__draw_nodes_role(pos, show_pauli_measurement)
-=======
-        # Draw the nodes with different colors based on their role (input, output, or other)
-        for node in self.graph.nodes():
-            color = "black"  # default color for 'other' nodes
-            inner_color = "white"
-            if node in self.v_in:
-                color = "red"
-            if node in self.v_out:
-                inner_color = "lightgray"
-            elif (
-                show_pauli_measurement
-                and self.meas_angles is not None
-                and (
-                    2 * self.meas_angles[node] == int(2 * self.meas_angles[node])
-                )  # measurement angle is integer or half-integer
-            ):
-                inner_color = "lightblue"
-            plt.scatter(
-                *pos[node], edgecolor=color, facecolor=inner_color, s=350, zorder=2
-            )  # Draw the nodes manually with scatter()
->>>>>>> 7da20956
 
         if show_local_clifford and self.local_clifford is not None:
             for node in self.graph.nodes():
@@ -587,7 +543,7 @@
         filename: str | None = None,
     ):
         """
-        visualizes the graph without flow or gflow.
+        Visualizes the graph without flow or gflow.
 
         Nodes are colored based on their role (input, output, or other) and edges are depicted as arrows
         or dashed lines depending on whether they are in the flow mapping. Vertical dashed lines separate
@@ -628,29 +584,7 @@
                 curve = self._bezier_curve(edge_path[edge], t)
                 plt.plot(curve[:, 0], curve[:, 1], "k--", linewidth=1, alpha=0.7)
 
-<<<<<<< HEAD
         self.__draw_nodes_role(pos, show_pauli_measurement)
-=======
-        # Draw the nodes with different colors based on their role (input, output, or other)
-        for node in self.graph.nodes():
-            color = "black"  # default color for 'other' nodes
-            inner_color = "white"
-            if node in self.v_in:
-                color = "red"
-            if node in self.v_out:
-                inner_color = "lightgray"
-            elif (
-                show_pauli_measurement
-                and self.meas_angles is not None
-                and (
-                    2 * self.meas_angles[node] == int(2 * self.meas_angles[node])
-                )  # measurement angle is integer or half-integer
-            ):
-                inner_color = "lightblue"
-            plt.scatter(
-                *pos[node], edgecolor=color, facecolor=inner_color, s=350, zorder=2
-            )  # Draw the nodes manually with scatter()
->>>>>>> 7da20956
 
         if show_local_clifford and self.local_clifford is not None:
             for node in self.graph.nodes():
@@ -696,7 +630,7 @@
         filename: str | None = None,
     ):
         """
-        visualizes the graph of pattern with all correction flows.
+        Visualizes the graph of pattern with all correction flows.
 
         Nodes are colored based on their role (input, output, or other) and edges of graph are depicted as dashed lines.
         Xflow is depicted as red arrows and Zflow is depicted as blue arrows. The function does not return anything but plots the graph using matplotlib's pyplot.
@@ -783,27 +717,7 @@
                     arrowprops=dict(arrowstyle="->", color=color, lw=1),
                 )
 
-<<<<<<< HEAD
         self.__draw_nodes_role(pos, show_pauli_measurement)
-=======
-        # Draw the nodes with different colors based on their role (input, output, or other)
-        for node in self.graph.nodes():
-            color = "black"
-            inner_color = "white"
-            if node in self.v_in:
-                color = "red"
-            if node in self.v_out:
-                inner_color = "lightgray"
-            elif (
-                show_pauli_measurement
-                and self.meas_angles is not None
-                and (
-                    2 * self.meas_angles[node] == int(2 * self.meas_angles[node])
-                )  # measurement angle is integer or half-integer
-            ):
-                inner_color = "lightblue"
-            plt.scatter(*pos[node], edgecolor=color, facecolor=inner_color, s=350, zorder=2)
->>>>>>> 7da20956
 
         if show_local_clifford and self.local_clifford is not None:
             for node in self.graph.nodes():
