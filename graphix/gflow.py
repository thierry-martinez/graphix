--- conflicted
+++ resolved
@@ -12,15 +12,7 @@
 
 from __future__ import annotations
 
-<<<<<<< HEAD
 import numbers
-from typing import TYPE_CHECKING
-
-if TYPE_CHECKING:
-    from graphix.pattern import Pattern
-
-=======
->>>>>>> 7da20956
 from copy import deepcopy
 from itertools import product
 from typing import TYPE_CHECKING
@@ -29,14 +21,9 @@
 import numpy as np
 import sympy as sp
 
-<<<<<<< HEAD
-import graphix.pauli
-from graphix.command import CommandKind
-=======
 from graphix import utils
 from graphix.command import CommandKind
 from graphix.fundamentals import Plane
->>>>>>> 7da20956
 from graphix.linalg import MatGF2
 
 if TYPE_CHECKING:
@@ -51,23 +38,11 @@
             raise ValueError(f"Measure plane for {node} is `{plane}`, which is not an instance of `Plane`")
 
 
-def check_meas_planes(meas_planes: dict[int, graphix.pauli.Plane]) -> None:
-    for node, plane in meas_planes.items():
-        if not isinstance(plane, graphix.pauli.Plane):
-            raise ValueError(f"Measure plane for {node} is `{plane}`, which is not an instance of `Plane`")
-
-
 def find_gflow(
     graph: nx.Graph,
-<<<<<<< HEAD
-    input: set[int],
-    output: set[int],
-    meas_planes: dict[int, graphix.pauli.Plane],
-=======
     iset: set[int],
     oset: set[int],
     meas_planes: dict[int, Plane],
->>>>>>> 7da20956
     mode: str = "single",
 ) -> tuple[dict[int, set[int]], dict[int, int]]:
     """Maximally delayed gflow finding algorithm.
@@ -123,15 +98,9 @@
 
 def gflowaux(
     graph: nx.Graph,
-<<<<<<< HEAD
-    input: set[int],
-    output: set[int],
-    meas_planes: dict[int, graphix.pauli.Plane],
-=======
     iset: set[int],
     oset: set[int],
     meas_planes: dict[int, Plane],
->>>>>>> 7da20956
     k: int,
     l_k: dict[int, int],
     g: dict[int, set[int]],
@@ -193,15 +162,6 @@
     for i_row in range(len(node_order_row)):
         node = node_order_row[i_row]
         vec = MatGF2(np.zeros(len(node_order_row), dtype=int))
-<<<<<<< HEAD
-        if meas_planes[node] == graphix.pauli.Plane.XY:
-            vec.data[i_row] = 1
-        elif meas_planes[node] == graphix.pauli.Plane.XZ:
-            vec.data[i_row] = 1
-            vec_add = adj_mat_row_reduced.data[:, node_order_list.index(node)]
-            vec = vec + vec_add
-        elif meas_planes[node] == graphix.pauli.Plane.YZ:
-=======
         if meas_planes[node] == Plane.XY:
             vec.data[i_row] = 1
         elif meas_planes[node] == Plane.XZ:
@@ -209,7 +169,6 @@
             vec_add = adj_mat_row_reduced.data[:, node_order_list.index(node)]
             vec = vec + vec_add
         elif meas_planes[node] == Plane.YZ:
->>>>>>> 7da20956
             vec.data = adj_mat_row_reduced.data[:, node_order_list.index(node)].reshape(vec.data.shape)
         b.data[:, i_row] = vec.data
     adj_mat, b, _, col_permutation = adj_mat.forward_eliminate(b)
@@ -226,11 +185,7 @@
             sol = np.array(sol_list)
             sol_index = sol.nonzero()[0]
             g[non_out_node] = set(node_order_col[col_permutation.index(i)] for i in sol_index)
-<<<<<<< HEAD
-            if meas_planes[non_out_node] in [graphix.pauli.Plane.XZ, graphix.pauli.Plane.YZ]:
-=======
             if meas_planes[non_out_node] in [Plane.XZ, Plane.YZ]:
->>>>>>> 7da20956
                 g[non_out_node] |= {non_out_node}
 
         elif mode == "all":
@@ -241,11 +196,7 @@
                 sol = np.array(sol_list)
                 sol_index = sol.nonzero()[0]
                 g_i = set(node_order_col[col_permutation.index(i)] for i in sol_index)
-<<<<<<< HEAD
-                if meas_planes[non_out_node] in [graphix.pauli.Plane.XZ, graphix.pauli.Plane.YZ]:
-=======
                 if meas_planes[non_out_node] in [Plane.XZ, Plane.YZ]:
->>>>>>> 7da20956
                     g_i |= {non_out_node}
 
                 g[non_out_node] |= {frozenset(g_i)}
@@ -255,11 +206,7 @@
             for i in range(len(x_col)):
                 node = node_order_col[col_permutation.index(i)]
                 g[non_out_node][node] = x_col[i]
-<<<<<<< HEAD
-            if meas_planes[non_out_node] in [graphix.pauli.Plane.XZ, graphix.pauli.Plane.YZ]:
-=======
             if meas_planes[non_out_node] in [Plane.XZ, Plane.YZ]:
->>>>>>> 7da20956
                 g[non_out_node][non_out_node] = sp.true
 
         l_k[non_out_node] = k
@@ -285,15 +232,9 @@
 
 def find_flow(
     graph: nx.Graph,
-<<<<<<< HEAD
-    input: set[int],
-    output: set[int],
-    meas_planes: dict[int, graphix.pauli.Plane] | None = None,
-=======
     iset: set[int],
     oset: set[int],
     meas_planes: dict[int, Plane] | None = None,
->>>>>>> 7da20956
 ) -> tuple[dict[int, set[int]], dict[int, int]]:
     """Causal flow finding algorithm.
 
@@ -312,17 +253,10 @@
         set of node labels for input
     oset: set
         set of node labels for output
-<<<<<<< HEAD
-    meas_planes: dict(int, graphix.pauli.Plane)
-        measurement planes for each qubits. meas_planes[i] is the measurement plane for qubit i.
-        Note that an underlying graph has a causal flow only if all measurement planes are graphix.pauli.Plane.XY.
-        If not specified, all measurement planes are interpreted as graphix.pauli.Plane.XY.
-=======
     meas_planes: dict(int, Plane)
         measurement planes for each qubits. meas_planes[i] is the measurement plane for qubit i.
         Note that an underlying graph has a causal flow only if all measurement planes are Plane.XY.
         If not specified, all measurement planes are interpreted as Plane.XY.
->>>>>>> 7da20956
 
     Returns
     -------
@@ -336,17 +270,10 @@
     edges = set(graph.edges)
 
     if meas_planes is None:
-<<<<<<< HEAD
-        meas_planes = {i: graphix.pauli.Plane.XY for i in (nodes - output)}
-
-    for plane in meas_planes.values():
-        if plane != graphix.pauli.Plane.XY:
-=======
         meas_planes = {i: Plane.XY for i in (nodes - oset)}
 
     for plane in meas_planes.values():
         if plane != Plane.XY:
->>>>>>> 7da20956
             return None, None
 
     l_k = {i: 0 for i in nodes}
@@ -432,15 +359,9 @@
 
 def find_pauliflow(
     graph: nx.Graph,
-<<<<<<< HEAD
-    input: set[int],
-    output: set[int],
-    meas_planes: dict[int, graphix.pauli.Plane],
-=======
     iset: set[int],
     oset: set[int],
     meas_planes: dict[int, Plane],
->>>>>>> 7da20956
     meas_angles: dict[int, float],
     mode: str = "single",
 ) -> tuple[dict[int, set[int]], dict[int, int]]:
@@ -502,15 +423,9 @@
 
 def pauliflowaux(
     graph: nx.Graph,
-<<<<<<< HEAD
-    input: set[int],
-    output: set[int],
-    meas_planes: dict[int, graphix.pauli.Plane],
-=======
     iset: set[int],
     oset: set[int],
     meas_planes: dict[int, Plane],
->>>>>>> 7da20956
     k: int,
     correction_candidate: set[int],
     solved_nodes: set[int],
@@ -602,17 +517,6 @@
             p[node] = list()
 
         solved = False
-<<<<<<< HEAD
-        if meas_planes[node] == graphix.pauli.Plane.XY or node in Lx or node in Ly:
-            S = MatGF2(np.zeros((len(node_order_row_), 1), dtype=int))
-            S.data[node_order_row_.index(node), :] = 1
-            S_lower = MatGF2(np.zeros((len(node_order_row_lower_), 1), dtype=int))
-            S.concatenate(S_lower, axis=0)
-            adj_mat_XY, S, _, col_permutation_XY = adj_mat_.forward_eliminate(S, copy=True)
-            x_XY, kernels = adj_mat_XY.backward_substitute(S)
-
-            if 0 not in x_XY.shape and x_XY[0, 0] != sp.nan:
-=======
         if meas_planes[node] == Plane.XY or node in l_x or node in l_y:
             mat = MatGF2(np.zeros((len(node_order_row_), 1), dtype=int))
             mat.data[node_order_row_.index(node), :] = 1
@@ -622,7 +526,6 @@
             x_xy, kernels = adj_mat_xy.backward_substitute(mat)
 
             if 0 not in x_xy.shape and x_xy[0, 0] != sp.nan:
->>>>>>> 7da20956
                 solved_update |= {node}
                 x_xy = x_xy[:, 0]
                 l_k[node] = k
@@ -650,15 +553,9 @@
                         p_i[node_temp] = x_xy[i]
                     p[node].append(p_i)
 
-<<<<<<< HEAD
-        if not solved and (meas_planes[node] == graphix.pauli.Plane.XZ or node in Lz or node in Lx):
-            S = MatGF2(np.zeros((len(node_order_row_), 1), dtype=int))
-            S.data[node_order_row_.index(node)] = 1
-=======
         if not solved and (meas_planes[node] == Plane.XZ or node in l_z or node in l_x):
             mat = MatGF2(np.zeros((len(node_order_row_), 1), dtype=int))
             mat.data[node_order_row_.index(node)] = 1
->>>>>>> 7da20956
             for neighbor in search_neighbor(node, graph.edges):
                 if neighbor in pset | {node}:
                     mat.data[node_order_row_.index(neighbor), :] = 1
@@ -698,13 +595,8 @@
                     p_i[node] = sp.true
                     p[node].append(p_i)
 
-<<<<<<< HEAD
-        if not solved and (meas_planes[node] == graphix.pauli.Plane.YZ or node in Ly or node in Lz):
-            S = MatGF2(np.zeros((len(node_order_row_), 1), dtype=int))
-=======
         if not solved and (meas_planes[node] == Plane.YZ or node in l_y or node in l_z):
             mat = MatGF2(np.zeros((len(node_order_row_), 1), dtype=int))
->>>>>>> 7da20956
             for neighbor in search_neighbor(node, graph.edges):
                 if neighbor in pset | {node}:
                     mat.data[node_order_row_.index(neighbor), :] = 1
@@ -771,11 +663,7 @@
     """
     meas_planes = pattern.get_meas_plane()
     for plane in meas_planes.values():
-<<<<<<< HEAD
-        if plane != graphix.pauli.Plane.XY:
-=======
         if plane != Plane.XY:
->>>>>>> 7da20956
             return None, None
     g = nx.Graph()
     nodes, edges = pattern.get_graph()
@@ -848,11 +736,7 @@
 
     xflow, zflow = get_corrections_from_pattern(pattern)
     for node, plane in meas_planes.items():
-<<<<<<< HEAD
-        if plane in [graphix.pauli.Plane.XZ, graphix.pauli.Plane.YZ]:
-=======
         if plane in [Plane.XZ, Plane.YZ]:
->>>>>>> 7da20956
             if node not in xflow.keys():
                 xflow[node] = {node}
             xflow[node] |= {node}
@@ -945,11 +829,7 @@
 
 
 def get_corrections_from_pattern(pattern: Pattern) -> tuple[dict[int, set[int]], dict[int, set[int]]]:
-<<<<<<< HEAD
-    """Get x and z corrections from pattern
-=======
     """Get x and z corrections from pattern.
->>>>>>> 7da20956
 
     Parameters
     ----------
@@ -970,13 +850,8 @@
     for cmd in pattern:
         if cmd.kind == CommandKind.M:
             target = cmd.node
-<<<<<<< HEAD
-            xflow_source = {x for x in cmd.s_domain if cmd.s_domain.count(x) % 2 != 0} & nodes
-            zflow_source = {x for x in cmd.t_domain if cmd.t_domain.count(x) % 2 != 0} & nodes
-=======
             xflow_source = cmd.s_domain & nodes
             zflow_source = cmd.t_domain & nodes
->>>>>>> 7da20956
             for node in xflow_source:
                 if node not in xflow.keys():
                     xflow[node] = set()
@@ -987,22 +862,14 @@
                 zflow[node] |= {target}
         if cmd.kind == CommandKind.X:
             target = cmd.node
-<<<<<<< HEAD
-            xflow_source = {x for x in cmd.domain if cmd.domain.count(x) % 2 != 0} & nodes
-=======
             xflow_source = cmd.domain & nodes
->>>>>>> 7da20956
             for node in xflow_source:
                 if node not in xflow.keys():
                     xflow[node] = set()
                 xflow[node] |= {target}
         if cmd.kind == CommandKind.Z:
             target = cmd.node
-<<<<<<< HEAD
-            zflow_source = {x for x in cmd.domain if cmd.domain.count(x) % 2 != 0} & nodes
-=======
             zflow_source = cmd.domain & nodes
->>>>>>> 7da20956
             for node in zflow_source:
                 if node not in zflow.keys():
                     zflow[node] = set()
@@ -1010,117 +877,6 @@
     return xflow, zflow
 
 
-<<<<<<< HEAD
-def flow_from_pattern(pattern: Pattern) -> tuple[dict[int, set[int]], dict[int, int]]:
-    """Check if the pattern has a valid flow. If so, return the flow and layers.
-
-    Parameters
-    ----------
-    pattern: graphix.Pattern object
-        pattern to be based on
-
-    Returns
-    -------
-    f: dict
-        flow function. g[i] is the set of qubits to be corrected for the measurement of qubit i.
-    l_k: dict
-        layers obtained by flow algorithm. l_k[d] is a node set of depth d.
-    """
-    meas_planes = pattern.get_meas_plane()
-    for plane in meas_planes.values():
-        if plane != graphix.pauli.Plane.XY:
-            return None, None
-    G = nx.Graph()
-    nodes, edges = pattern.get_graph()
-    G.add_nodes_from(nodes)
-    G.add_edges_from(edges)
-    input_nodes = pattern.input_nodes if not pattern.input_nodes else set()
-    output_nodes = set(pattern.output_nodes)
-    nodes = set(nodes)
-
-    layers = pattern.get_layers()
-    l_k = dict()
-    for l in layers[1].keys():
-        for n in layers[1][l]:
-            l_k[n] = l
-    lmax = max(l_k.values()) if l_k else 0
-    for node in l_k.keys():
-        l_k[node] = lmax - l_k[node] + 1
-    for output_node in pattern.output_nodes:
-        l_k[output_node] = 0
-
-    xflow, zflow = get_corrections_from_pattern(pattern)
-
-    if verify_flow(G, input_nodes, output_nodes, xflow):  # if xflow is valid
-        zflow_from_xflow = dict()
-        for node, corrections in deepcopy(xflow).items():
-            cand = find_odd_neighbor(G, corrections) - {node}
-            if cand:
-                zflow_from_xflow[node] = cand
-        if zflow_from_xflow != zflow:  # if zflow is consistent with xflow
-            return None, None
-        return xflow, l_k
-    else:
-        return None, None
-
-
-def gflow_from_pattern(pattern: Pattern) -> tuple[dict[int, set[int]], dict[int, int]]:
-    """Check if the pattern has a valid gflow. If so, return the gflow and layers.
-
-    Parameters
-    ----------
-    pattern: graphix.Pattern object
-        pattern to be based on
-
-    Returns
-    -------
-    g: dict
-        gflow function. g[i] is the set of qubits to be corrected for the measurement of qubit i.
-    l_k: dict
-        layers obtained by gflow algorithm. l_k[d] is a node set of depth d.
-    """
-    G = nx.Graph()
-    nodes, edges = pattern.get_graph()
-    G.add_nodes_from(nodes)
-    G.add_edges_from(edges)
-    input_nodes = set(pattern.input_nodes) if pattern.input_nodes else set()
-    output_nodes = set(pattern.output_nodes)
-    meas_planes = pattern.get_meas_plane()
-    nodes = set(nodes)
-
-    layers = pattern.get_layers()
-    l_k = dict()
-    for l in layers[1].keys():
-        for n in layers[1][l]:
-            l_k[n] = l
-    lmax = max(l_k.values()) if l_k else 0
-    for node in l_k.keys():
-        l_k[node] = lmax - l_k[node] + 1
-    for output_node in pattern.output_nodes:
-        l_k[output_node] = 0
-
-    xflow, zflow = get_corrections_from_pattern(pattern)
-    for node, plane in meas_planes.items():
-        if plane in [graphix.pauli.Plane.XZ, graphix.pauli.Plane.YZ]:
-            if node not in xflow.keys():
-                xflow[node] = {node}
-            xflow[node] |= {node}
-
-    if verify_gflow(G, input_nodes, output_nodes, xflow, meas_planes):  # if xflow is valid
-        zflow_from_xflow = dict()
-        for node, corrections in deepcopy(xflow).items():
-            cand = find_odd_neighbor(G, corrections) - {node}
-            if cand:
-                zflow_from_xflow[node] = cand
-        if zflow_from_xflow != zflow:  # if zflow is consistent with xflow
-            return None, None
-        return xflow, l_k
-    else:
-        return None, None
-
-
-=======
->>>>>>> 7da20956
 def search_neighbor(node: int, edges: set[tuple[int, int]]) -> set[int]:
     """Find neighborhood of node in edges. This is an ancillary method for `flowaux()`.
 
@@ -1374,11 +1130,7 @@
     iset: set[int],
     oset: set[int],
     flow: dict[int, set],
-<<<<<<< HEAD
-    meas_planes: dict[int, graphix.pauli.Plane] = {},
-=======
     meas_planes: dict[int, Plane] | None = None,
->>>>>>> 7da20956
 ) -> bool:
     """Check whether the flow is valid.
 
@@ -1397,21 +1149,14 @@
     valid_flow: bool
         True if the flow is valid. False otherwise.
     """
-<<<<<<< HEAD
-=======
     if meas_planes is None:
         meas_planes = {}
->>>>>>> 7da20956
     check_meas_planes(meas_planes)
     valid_flow = True
     non_outputs = set(graph.nodes) - oset
     # if meas_planes is given, check whether all measurement planes are "XY"
     for node, plane in meas_planes.items():
-<<<<<<< HEAD
-        if plane != graphix.pauli.Plane.XY or node not in non_outputs:
-=======
         if plane != Plane.XY or node not in non_outputs:
->>>>>>> 7da20956
             valid_flow = False
             return valid_flow
 
@@ -1440,11 +1185,7 @@
     iset: set[int],
     oset: set[int],
     gflow: dict[int, set],
-<<<<<<< HEAD
-    meas_planes: dict[int, graphix.pauli.Plane],
-=======
     meas_planes: dict[int, Plane],
->>>>>>> 7da20956
 ) -> bool:
     """Check whether the gflow is valid.
 
@@ -1487,19 +1228,11 @@
     # check for each measurement plane
     for node, plane in meas_planes.items():
         # index = node_order.index(node)
-<<<<<<< HEAD
-        if plane == graphix.pauli.Plane.XY:
-            valid_gflow &= (node not in gflow[node]) and (node in odd_flow[node])
-        elif plane == graphix.pauli.Plane.XZ:
-            valid_gflow &= (node in gflow[node]) and (node in odd_flow[node])
-        elif plane == graphix.pauli.Plane.YZ:
-=======
         if plane == Plane.XY:
             valid_gflow &= (node not in gflow[node]) and (node in odd_flow[node])
         elif plane == Plane.XZ:
             valid_gflow &= (node in gflow[node]) and (node in odd_flow[node])
         elif plane == Plane.YZ:
->>>>>>> 7da20956
             valid_gflow &= (node in gflow[node]) and (node not in odd_flow[node])
 
     return valid_gflow
@@ -1510,11 +1243,7 @@
     iset: set[int],
     oset: set[int],
     pauliflow: dict[int, set[int]],
-<<<<<<< HEAD
-    meas_planes: dict[int, graphix.pauli.Plane],
-=======
     meas_planes: dict[int, Plane],
->>>>>>> 7da20956
     meas_angles: dict[int, float],
 ) -> bool:
     """Check whether the Pauliflow is valid.
@@ -1529,11 +1258,7 @@
         set of node labels for output
     pauliflow: dict[int, set]
         Pauli flow function. pauliflow[i] is the set of qubits to be corrected for the measurement of qubit i.
-<<<<<<< HEAD
-    meas_planes: dict[int, graphix.pauli.Plane]
-=======
     meas_planes: dict[int, Plane]
->>>>>>> 7da20956
         measurement planes for each qubits. meas_planes[i] is the measurement plane for qubit i.
     meas_angles: dict[int, float]
         measurement angles for each qubits. meas_angles[i] is the measurement angle for qubit i.
@@ -1544,11 +1269,7 @@
         True if the Pauliflow is valid. False otherwise.
     """
     check_meas_planes(meas_planes)
-<<<<<<< HEAD
-    Lx, Ly, Lz = get_pauli_nodes(meas_planes, meas_angles)
-=======
     l_x, l_y, l_z = get_pauli_nodes(meas_planes, meas_angles)
->>>>>>> 7da20956
 
     valid_pauliflow = True
     non_outputs = set(graph.nodes) - oset
@@ -1576,19 +1297,11 @@
             valid_pauliflow &= node in pauliflow[node]
         elif node in l_y:
             valid_pauliflow &= node in pauliflow[node].symmetric_difference(odd_flow[node])
-<<<<<<< HEAD
-        elif plane == graphix.pauli.Plane.XY:
-            valid_pauliflow &= (node not in pauliflow[node]) and (node in odd_flow[node])
-        elif plane == graphix.pauli.Plane.XZ:
-            valid_pauliflow &= (node in pauliflow[node]) and (node in odd_flow[node])
-        elif plane == graphix.pauli.Plane.YZ:
-=======
         elif plane == Plane.XY:
             valid_pauliflow &= (node not in pauliflow[node]) and (node in odd_flow[node])
         elif plane == Plane.XZ:
             valid_pauliflow &= (node in pauliflow[node]) and (node in odd_flow[node])
         elif plane == Plane.YZ:
->>>>>>> 7da20956
             valid_pauliflow &= (node in pauliflow[node]) and (node not in odd_flow[node])
 
     return valid_pauliflow
@@ -1635,27 +1348,14 @@
     return outputs
 
 
-<<<<<<< HEAD
-def is_int(value: numbers.Number) -> bool:
-    return value == int(value)
-
-
-def get_pauli_nodes(
-    meas_planes: dict[int, graphix.pauli.Plane], meas_angles: dict[int, float]
-=======
 def get_pauli_nodes(
     meas_planes: dict[int, Plane], meas_angles: dict[int, float]
->>>>>>> 7da20956
 ) -> tuple[set[int], set[int], set[int]]:
     """Get sets of nodes measured in X, Y, Z basis.
 
     Parameters
     ----------
-<<<<<<< HEAD
-    meas_planes: dict[int, graphix.pauli.Plane]
-=======
     meas_planes: dict[int, Plane]
->>>>>>> 7da20956
         measurement planes for each node.
     meas_angles: dict[int, float]
         measurement angles for each node.
@@ -1670,26 +1370,6 @@
         set of nodes measured in Z basis.
     """
     check_meas_planes(meas_planes)
-<<<<<<< HEAD
-    Lx, Ly, Lz = set(), set(), set()
-    for node, plane in meas_planes.items():
-        if plane == graphix.pauli.Plane.XY:
-            if is_int(meas_angles[node]):  # measurement angle is integer
-                Lx |= {node}
-            elif is_int(2 * meas_angles[node]):  # measurement angle is half integer
-                Ly |= {node}
-        elif plane == graphix.pauli.Plane.XZ:
-            if is_int(meas_angles[node]):
-                Lz |= {node}
-            elif is_int(2 * meas_angles[node]):
-                Lx |= {node}
-        elif plane == graphix.pauli.Plane.YZ:
-            if is_int(meas_angles[node]):
-                Ly |= {node}
-            elif is_int(2 * meas_angles[node]):
-                Lz |= {node}
-    return Lx, Ly, Lz
-=======
     l_x, l_y, l_z = set(), set(), set()
     for node, plane in meas_planes.items():
         if plane == Plane.XY:
@@ -1707,5 +1387,4 @@
                 l_y |= {node}
             elif utils.is_integer(2 * meas_angles[node]):
                 l_z |= {node}
-    return l_x, l_y, l_z
->>>>>>> 7da20956
+    return l_x, l_y, l_z