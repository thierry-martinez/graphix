"""MBQC simulator.

Simulates MBQC by executing the pattern.

"""

from __future__ import annotations

import abc
import warnings
from typing import TYPE_CHECKING

import numpy as np

from graphix import command
from graphix.clifford import Clifford
<<<<<<< HEAD
from graphix.command import BaseM, CommandKind, MeasureUpdate
=======
from graphix.command import BaseN, BaseM, CommandKind, MeasureUpdate
>>>>>>> 0a8f829b
from graphix.measurements import Measurement
from graphix.sim.base_backend import Backend
from graphix.sim.density_matrix import DensityMatrixBackend
from graphix.sim.statevec import StatevectorBackend
from graphix.sim.tensornet import TensorNetworkBackend
from graphix.states import BasicStates

if TYPE_CHECKING:
    from graphix.noise_models import Noise
    from graphix.pattern import Pattern


class PrepareMethod(abc.ABC):
    """Prepare method used by the simulator.

    See `DefaultPrepareMethod` for the default prepare method that implements MBQC.

    To be overwritten by custom preparation methods in the case of delegated QC protocols.

    Example: class `ClientPrepareMethod` in https://github.com/qat-inria/veriphix
    """

    @abc.abstractmethod
    def prepare(self, backend: Backend, cmd: BaseN) -> None:
        """Prepare a node."""


class DefaultPrepareMethod(PrepareMethod):
    """Default prepare method implementing standard preparation for MBQC."""

    def prepare(self, backend: Backend, cmd: BaseN) -> None:
        """Prepare a node."""
        backend.add_nodes(nodes=[cmd.node], data=cmd.state)


class MeasureMethod(abc.ABC):
    """Measure method used by the simulator.

    See `DefaultMeasureMethod` for the default measurement method that implements MBQC.

    To be overwritten by custom measurement methods in the case of delegated QC protocols.

    Example: class `ClientMeasureMethod` in https://github.com/qat-inria/veriphix
    """

    def measure(self, backend: Backend, cmd, noise_model=None) -> bool:
        """Perform a measure."""
        description = self.get_measurement_description(cmd)
        return backend.measure(cmd.node, description)

    @abc.abstractmethod
    def get_measurement_description(self, cmd: BaseM) -> Measurement:
        """Return the description of the measurement performed by a given measure command (possibly blind)."""
        ...

    @abc.abstractmethod
    def get_measure_result(self, node: int) -> bool:
        """Return the result of a previous measurement."""
        ...

    @abc.abstractmethod
    def set_measure_result(self, node: int, result: bool) -> None:
        """Store the result of a previous measurement."""
        ...


class DefaultMeasureMethod(MeasureMethod):
    """Default measurement method implementing standard measurement plane/angle update for MBQC."""

    def __init__(self, results: dict[int, bool]=None) -> None:
        if results is None:
            results = {}
        self.results = results

    def get_measurement_description(self, cmd: BaseM) -> Measurement:
        """Return the description of the measurement performed by a given measure command (cannot be blind in the case of DefaultMeasureMethod)."""
        assert isinstance(cmd, command.M)
        angle = cmd.angle * np.pi
        # extract signals for adaptive angle
        s_signal = sum(self.results[j] for j in cmd.s_domain)
        t_signal = sum(self.results[j] for j in cmd.t_domain)
        measure_update = MeasureUpdate.compute(cmd.plane, s_signal % 2 == 1, t_signal % 2 == 1, Clifford.I)
        angle = angle * measure_update.coeff + measure_update.add_term
        return Measurement(angle, measure_update.new_plane)

    def get_measure_result(self, node: int) -> bool:
        """Return the result of a previous measurement."""
        return self.results[node]

    def set_measure_result(self, node: int, result: bool) -> None:
        """Store the result of a previous measurement."""
        self.results[node] = result


class PatternSimulator:
    """MBQC simulator.

    Executes the measurement pattern.
    """

    def __init__(
        self, pattern, backend="statevector", prepare_method: PrepareMethod | None = None, measure_method: MeasureMethod | None = None, noise_model=None, **kwargs
    ) -> None:
        """
        Construct a pattern simulator.

        Parameters
        ----------
        pattern: :class:`graphix.pattern.Pattern` object
            MBQC pattern to be simulated.
        backend: :class:`graphix.sim.backend.Backend` object,
            or 'statevector', or 'densitymatrix', or 'tensornetwork'
            simulation backend (optional), default is 'statevector'.
        noise_model:
        kwargs: keyword args for specified backend.

        .. seealso:: :class:`graphix.sim.statevec.StatevectorBackend`\
            :class:`graphix.sim.tensornet.TensorNetworkBackend`\
            :class:`graphix.sim.density_matrix.DensityMatrixBackend`\
        """
        if isinstance(backend, Backend):
            assert kwargs == {}
            self.backend = backend
        elif backend == "statevector":
            self.backend = StatevectorBackend(**kwargs)
        elif backend == "densitymatrix":
            if noise_model is None:
                self.backend = DensityMatrixBackend(**kwargs)
                warnings.warn(
                    "Simulating using densitymatrix backend with no noise. To add noise to the simulation, give an object of `graphix.noise_models.Noisemodel` to `noise_model` keyword argument.",
                    stacklevel=1,
                )
            else:
                self.backend = DensityMatrixBackend(pr_calc=True, **kwargs)
                self.set_noise_model(noise_model)
        elif backend in {"tensornetwork", "mps"}:
            self.backend = TensorNetworkBackend(pattern, **kwargs)
        else:
            raise ValueError("Unknown backend.")
        self.set_noise_model(noise_model)
        self.__pattern = pattern
        if prepare_method is None:
            prepare_method = DefaultPrepareMethod()
        self.__prepare_method = prepare_method
        if measure_method is None:
            measure_method = DefaultMeasureMethod(pattern.results)
        self.__measure_method = measure_method

    @property
    def pattern(self) -> Pattern:
        """Return the pattern."""
        return self.__pattern

    @property
    def measure_method(self) -> MeasureMethod:
        """Return the measure method."""
        return self.__measure_method

    def set_noise_model(self, model):
        """Set a noise model."""
        if not isinstance(self.backend, DensityMatrixBackend) and model is not None:
            self.noise_model = None  # if not initialized yet
            raise ValueError(f"The backend {self.backend} doesn't support noise but noisemodel was provided.")
        self.noise_model = model

    def run(self, input_state=BasicStates.PLUS) -> None:
        """Perform the simulation.

        Returns
        -------
        state :
            the output quantum state,
            in the representation depending on the backend used.
        """
        if input_state is not None:
            self.backend.add_nodes(self.pattern.input_nodes, input_state)
            if self.noise_model is not None:
                apply_noise(self.backend, self.noise_model.input_nodes(self.pattern.input_nodes))
        for cmd in self.pattern:
            if cmd.kind == CommandKind.N:
<<<<<<< HEAD
                self.backend.add_nodes(nodes=[cmd.node], data=cmd.state)
=======
                self.__prepare_method.prepare(self.backend, cmd)
>>>>>>> 0a8f829b
            elif cmd.kind == CommandKind.E:
                self.backend.entangle_nodes(edge=cmd.nodes)
            elif cmd.kind == CommandKind.M:
                if self.noise_model is not None:
                    apply_noise(self.backend, self.noise_model.command(cmd))
                result = self.__measure_method.measure(self.backend, cmd)
                if self.noise_model is not None:
                    result = self.noise_model.confuse_result(result)
                self.__measure_method.set_measure_result(cmd.node, result)
            elif cmd.kind == CommandKind.X:
                self.backend.correct_byproduct(cmd, self.__measure_method)
            elif cmd.kind == CommandKind.Z:
                self.backend.correct_byproduct(cmd, self.__measure_method)
            elif cmd.kind == CommandKind.C:
                self.backend.apply_clifford(cmd.node, cmd.clifford)
            elif cmd.kind == CommandKind.T:
                # T command is a flag for one clock cycle in simulated experiment,
                # to be added via hardware-agnostic pattern modifier
                if self.noise_model is not None:
                    self.noise_model.tick_clock()
            else:
                raise ValueError("invalid commands")
            if cmd.kind != CommandKind.M and self.noise_model is not None:
                apply_noise(self.backend, self.noise_model.command(cmd))
        self.backend.finalize(output_nodes=self.pattern.output_nodes)


def apply_noise(backend: Backend, noise: Noise) -> None:
    """Apply a noise to the state of a backend."""
    for channel, qubits in noise:
        backend.apply_channel(channel, qubits)<|MERGE_RESOLUTION|>--- conflicted
+++ resolved
@@ -14,11 +14,7 @@
 
 from graphix import command
 from graphix.clifford import Clifford
-<<<<<<< HEAD
-from graphix.command import BaseM, CommandKind, MeasureUpdate
-=======
 from graphix.command import BaseN, BaseM, CommandKind, MeasureUpdate
->>>>>>> 0a8f829b
 from graphix.measurements import Measurement
 from graphix.sim.base_backend import Backend
 from graphix.sim.density_matrix import DensityMatrixBackend
@@ -199,11 +195,7 @@
                 apply_noise(self.backend, self.noise_model.input_nodes(self.pattern.input_nodes))
         for cmd in self.pattern:
             if cmd.kind == CommandKind.N:
-<<<<<<< HEAD
-                self.backend.add_nodes(nodes=[cmd.node], data=cmd.state)
-=======
                 self.__prepare_method.prepare(self.backend, cmd)
->>>>>>> 0a8f829b
             elif cmd.kind == CommandKind.E:
                 self.backend.entangle_nodes(edge=cmd.nodes)
             elif cmd.kind == CommandKind.M:
