"""MBQC simulator

Simulates MBQC by executing the pattern.

"""

<<<<<<< HEAD
import abc
import dataclasses
=======
>>>>>>> 33ed1ea4
import warnings

import numpy as np

<<<<<<< HEAD
import graphix.sim.density_matrix
import graphix.sim.statevec
import graphix.sim.tensornet
from graphix.noise_models import NoiseModel
from graphix.sim.base_backend import Backend, State
from graphix.states import PlanarState


@dataclasses.dataclass
class MeasurementDescription:
    plane: graphix.pauli.Plane
    angle: float


class MeasureMethod(abc.ABC):
    @abc.abstractmethod
    def get_measurement_description(self, cmd) -> MeasurementDescription:
        ...

    @abc.abstractmethod
    def set_measure_result(self, cmd, result: bool) -> None:
        ...


class DefaultMeasureMethod(MeasureMethod):
    def get_measurement_description(self, cmd, results) -> MeasurementDescription:
        angle = cmd[3] * np.pi
        # extract signals for adaptive angle
        s_signal = np.sum(results[j] for j in cmd[4])
        t_signal = np.sum(results[j] for j in cmd[5])
        if len(cmd) == 7:
            vop = cmd[6]
        else:
            vop = 0
        measure_update = graphix.pauli.MeasureUpdate.compute(
            graphix.pauli.Plane[cmd[2]], s_signal % 2 == 1, t_signal % 2 == 1, graphix.clifford.TABLE[vop]
        )
        angle = angle * measure_update.coeff + measure_update.add_term
        return MeasurementDescription(measure_update.new_plane, angle)

    def set_measure_result(self, node, result: bool) -> None:
        pass
=======
from graphix.noise_models import NoiseModel
from graphix.sim.density_matrix import DensityMatrixBackend
from graphix.sim.statevec import StatevectorBackend
from graphix.sim.tensornet import TensorNetworkBackend
>>>>>>> 33ed1ea4


class PatternSimulator:
    """MBQC simulator

    Executes the measurement pattern.
    """

    def __init__(self, pattern, backend="statevector", results=dict(), noise_model=None, measure_method=None, **kwargs):
        """
        Parameters
        -----------
        pattern: :class:`graphix.pattern.Pattern` object
            MBQC pattern to be simulated.
        backend: :class:`graphix.sim.backend.Backend` object,
            or 'statevector', or 'densitymatrix', or 'tensornetwork'
            simulation backend (optional), default is 'statevector'.
        noise_model:
        kwargs: keyword args for specified backend.

        .. seealso:: :class:`graphix.sim.statevec.StatevectorBackend`\
            :class:`graphix.sim.tensornet.TensorNetworkBackend`\
            :class:`graphix.sim.density_matrix.DensityMatrixBackend`\
        """
        # check that pattern has output nodes configured
        # assert len(pattern.output_nodes) > 0

        if isinstance(backend, graphix.sim.base_backend.Backend):
            assert kwargs == dict()
            self.backend = backend
        elif backend == "statevector":
            self.backend = graphix.sim.statevec.StatevectorBackend(**kwargs)
        elif backend == "densitymatrix":
            self.backend = graphix.sim.density_matrix.DensityMatrixBackend(**kwargs)
            if noise_model is None:
                self.noise_model = None
<<<<<<< HEAD
                self.backend = graphix.sim.density_matrix.DensityMatrixBackend(**kwargs)
=======
                self.backend = DensityMatrixBackend(pattern, **kwargs)
>>>>>>> 33ed1ea4
                warnings.warn(
                    "Simulating using densitymatrix backend with no noise. To add noise to the simulation, give an object of `graphix.noise_models.Noisemodel` to `noise_model` keyword argument."
                )
            if noise_model is not None:
                self.set_noise_model(noise_model)
<<<<<<< HEAD
                # if noise: have to compute the probabilities
                # NOTE : could remove, pr_calc defaults to True now.
                self.backend = graphix.sim.density_matrix.DensityMatrixBackend(pr_calc=True, **kwargs)
=======
                self.backend = DensityMatrixBackend(pattern, pr_calc=True, **kwargs)
>>>>>>> 33ed1ea4
        elif backend in {"tensornetwork", "mps"} and noise_model is None:
            self.noise_model = None
            self.backend = graphix.sim.tensornet.TensorNetworkBackend(pattern, **kwargs)
        else:
            raise ValueError("Unknown backend.")
        self.set_noise_model(noise_model)
        self.pattern = pattern
<<<<<<< HEAD
        self.results = results
        if measure_method:
            self.measure_method = measure_method
        else:
            self.measure_method = DefaultMeasureMethod()
=======
        self.node_index = []
>>>>>>> 33ed1ea4

    def set_noise_model(self, model):
        if not isinstance(self.backend, graphix.sim.density_matrix.DensityMatrixBackend) and model is not None:
            self.noise_model = None  # if not initialized yet
            raise ValueError(f"The backend {backend} doesn't support noise but noisemodel was provided.")
        self.noise_model = model

<<<<<<< HEAD
    def run(self) -> Backend:
=======
    @property
    def results(self):
        return self.backend.results

    @property
    def state(self):
        return self.backend.state

    def run(self):
>>>>>>> 33ed1ea4
        """Perform the simulation.

        Returns
        -------
        state :
            the output quantum state,
            in the representation depending on the backend used.
        """
<<<<<<< HEAD
        # use add_nodes or write a new method?
        # self.backend.initialize_inputs(self.pattern.input_nodes, option, ...)
        # self.backend.add_nodes(self.pattern.input_nodes, state=state)
        backend = self.backend
=======
>>>>>>> 33ed1ea4
        if self.noise_model is None:
            for cmd in self.pattern:
                if cmd[0] == "N":
                    if len(cmd) == 2:
                        backend = backend.add_nodes(nodes=[cmd[1]])
                    elif len(cmd) == 4:
                        backend = backend.add_nodes(
                            nodes=[cmd[1]], data=PlanarState(plane=cmd[2], angle=cmd[3] * np.pi / 4)
                        )
                elif cmd[0] == "E":
                    backend = backend.entangle_nodes(edge=cmd[1])
                elif cmd[0] == "M":
                    measurement_description = (
                        self.measure_method.get_measurement_description(cmd, self.results)
                        if not isinstance(self.backend, graphix.sim.tensornet.TensorNetworkBackend)
                        else cmd
                    )
                    backend, result = backend.measure(node=cmd[1], measurement_description=measurement_description)
                    self.results[cmd[1]] = result
                    self.measure_method.set_measure_result(node=cmd[1], result=result)
                elif cmd[0] == "X":
                    backend = backend.correct_byproduct(cmd=cmd, results=self.results)
                elif cmd[0] == "Z":
                    backend = backend.correct_byproduct(cmd=cmd, results=self.results)
                elif cmd[0] == "C":
                    backend = backend.apply_clifford(cmd=cmd)
                else:
                    raise ValueError("invalid commands")
            backend = backend.finalize(output_nodes=self.pattern.output_nodes)
        else:
            self.noise_model.assign_simulator(self)
            for node in self.pattern.input_nodes:
                backend = backend.apply_channel(self.noise_model.prepare_qubit(), [node])
            for cmd in self.pattern:
                if cmd[0] == "N":  # prepare clean qubit and apply channel
                    backend = backend.add_nodes([cmd[1]])
                    backend = backend.apply_channel(self.noise_model.prepare_qubit(), [cmd[1]])
                elif cmd[0] == "E":  # for "E" cmd[1] is already a tuyple
                    backend = backend.entangle_nodes(cmd[1])  # for some reaon entangle doesn't get the whole command
                    backend = backend.apply_channel(self.noise_model.entangle(), cmd[1])
                elif cmd[0] == "M":  # apply channel before measuring, then measur and confuse_result
                    measurement_description = (
                        self.measure_method.get_measurement_description(cmd, self.results)
                        if not isinstance(self.backend, graphix.sim.tensornet.TensorNetworkBackend)
                        else cmd
                    )
                    backend = backend.apply_channel(self.noise_model.measure(), [cmd[1]])
                    backend, result = backend.measure(node=cmd[1], measurement_description=measurement_description)
                    self.results[cmd[1]] = result
                    self.measure_method.set_measure_result(node=cmd[1], result=result)
                    self.noise_model.confuse_result(cmd)
                elif cmd[0] == "X":
                    backend = backend.correct_byproduct(results=self.results, cmd=cmd)
                    if np.mod(np.sum([self.results[j] for j in cmd[2]]), 2) == 1:
                        backend = backend.apply_channel(self.noise_model.byproduct_x(), [cmd[1]])
                elif cmd[0] == "Z":
                    backend = backend.correct_byproduct(results=self.results, cmd=cmd)
                    if np.mod(np.sum([self.results[j] for j in cmd[2]]), 2) == 1:
                        backend = backend.apply_channel(self.noise_model.byproduct_z(), [cmd[1]])
                elif cmd[0] == "C":
                    backend = backend.apply_clifford(cmd)
                    backend = backend.apply_channel(self.noise_model.clifford(), [cmd[1]])
                elif cmd[0] == "T":
                    # T command is a flag for one clock cycle in simulated experiment,
                    # to be added via hardware-agnostic pattern modifier
                    self.noise_model.tick_clock()
                else:
                    raise ValueError("Invalid commands.")
            backend = backend.finalize(self.pattern.output_nodes)

        return backend<|MERGE_RESOLUTION|>--- conflicted
+++ resolved
@@ -4,20 +4,15 @@
 
 """
 
-<<<<<<< HEAD
-import abc
-import dataclasses
-=======
->>>>>>> 33ed1ea4
 import warnings
 
 import numpy as np
 
-<<<<<<< HEAD
-import graphix.sim.density_matrix
-import graphix.sim.statevec
-import graphix.sim.tensornet
 from graphix.noise_models import NoiseModel
+from graphix.sim.density_matrix import DensityMatrixBackend
+from graphix.sim.statevec import StatevectorBackend
+from graphix.sim.tensornet import TensorNetworkBackend
+
 from graphix.sim.base_backend import Backend, State
 from graphix.states import PlanarState
 
@@ -56,12 +51,6 @@
 
     def set_measure_result(self, node, result: bool) -> None:
         pass
-=======
-from graphix.noise_models import NoiseModel
-from graphix.sim.density_matrix import DensityMatrixBackend
-from graphix.sim.statevec import StatevectorBackend
-from graphix.sim.tensornet import TensorNetworkBackend
->>>>>>> 33ed1ea4
 
 
 class PatternSimulator:
@@ -98,39 +87,25 @@
             self.backend = graphix.sim.density_matrix.DensityMatrixBackend(**kwargs)
             if noise_model is None:
                 self.noise_model = None
-<<<<<<< HEAD
-                self.backend = graphix.sim.density_matrix.DensityMatrixBackend(**kwargs)
-=======
-                self.backend = DensityMatrixBackend(pattern, **kwargs)
->>>>>>> 33ed1ea4
+                self.backend = DensityMatrixBackend(**kwargs)
                 warnings.warn(
                     "Simulating using densitymatrix backend with no noise. To add noise to the simulation, give an object of `graphix.noise_models.Noisemodel` to `noise_model` keyword argument."
                 )
             if noise_model is not None:
                 self.set_noise_model(noise_model)
-<<<<<<< HEAD
-                # if noise: have to compute the probabilities
-                # NOTE : could remove, pr_calc defaults to True now.
-                self.backend = graphix.sim.density_matrix.DensityMatrixBackend(pr_calc=True, **kwargs)
-=======
-                self.backend = DensityMatrixBackend(pattern, pr_calc=True, **kwargs)
->>>>>>> 33ed1ea4
+                self.backend = DensityMatrixBackend(pr_calc=True, **kwargs)
         elif backend in {"tensornetwork", "mps"} and noise_model is None:
             self.noise_model = None
-            self.backend = graphix.sim.tensornet.TensorNetworkBackend(pattern, **kwargs)
+            self.backend = TensorNetworkBackend(pattern, **kwargs)
         else:
             raise ValueError("Unknown backend.")
         self.set_noise_model(noise_model)
         self.pattern = pattern
-<<<<<<< HEAD
         self.results = results
         if measure_method:
             self.measure_method = measure_method
         else:
             self.measure_method = DefaultMeasureMethod()
-=======
-        self.node_index = []
->>>>>>> 33ed1ea4
 
     def set_noise_model(self, model):
         if not isinstance(self.backend, graphix.sim.density_matrix.DensityMatrixBackend) and model is not None:
@@ -138,19 +113,7 @@
             raise ValueError(f"The backend {backend} doesn't support noise but noisemodel was provided.")
         self.noise_model = model
 
-<<<<<<< HEAD
     def run(self) -> Backend:
-=======
-    @property
-    def results(self):
-        return self.backend.results
-
-    @property
-    def state(self):
-        return self.backend.state
-
-    def run(self):
->>>>>>> 33ed1ea4
         """Perform the simulation.
 
         Returns
@@ -159,13 +122,7 @@
             the output quantum state,
             in the representation depending on the backend used.
         """
-<<<<<<< HEAD
-        # use add_nodes or write a new method?
-        # self.backend.initialize_inputs(self.pattern.input_nodes, option, ...)
-        # self.backend.add_nodes(self.pattern.input_nodes, state=state)
         backend = self.backend
-=======
->>>>>>> 33ed1ea4
         if self.noise_model is None:
             for cmd in self.pattern:
                 if cmd[0] == "N":
