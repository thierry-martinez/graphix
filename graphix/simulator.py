--- conflicted
+++ resolved
@@ -4,24 +4,17 @@
 
 """
 
-<<<<<<< HEAD
+from __future__ import annotations
+
 import abc
-import collections
-=======
-from __future__ import annotations
-
->>>>>>> cef611d3
 import warnings
 
 import numpy as np
 
-<<<<<<< HEAD
 import graphix.clifford
 from graphix.noise_models import NoiseModel
 from graphix.pauli import MeasureUpdate, Plane
-from graphix.sim.base_backend import Backend, MeasurementDescription, State
-=======
->>>>>>> cef611d3
+from graphix.sim.base_backend import Backend, MeasurementDescription
 from graphix.sim.density_matrix import DensityMatrixBackend
 from graphix.sim.statevec import StatevectorBackend
 from graphix.sim.tensornet import TensorNetworkBackend
