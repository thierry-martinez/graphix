"""Database module for Graphix."""

from __future__ import annotations

<<<<<<< HEAD
from typing import Literal, NamedTuple
=======
from typing import ClassVar, TypeVar
>>>>>>> aa9c465c

import numpy as np
import numpy.typing as npt

_T = TypeVar("_T", bound=np.generic)


def _lock(data: npt.NDArray[_T]) -> npt.NDArray[np.complex128]:
    """Create a true immutable view.

    data must not have aliasing references, otherwise users can still turn on writeable flag of m.
    """
    m = data.astype(np.complex128)
    m.flags.writeable = False
    v = m.view()
    assert not v.flags.writeable
    return v


# 24 Unique 1-qubit Clifford gates
_C0 = _lock(np.asarray([[1, 0], [0, 1]]))  # identity
_C1 = _lock(np.asarray([[0, 1], [1, 0]]))  # X
_C2 = _lock(np.asarray([[0, -1j], [1j, 0]]))  # Y
_C3 = _lock(np.asarray([[1, 0], [0, -1]]))  # Z
_C4 = _lock(np.asarray([[1, 0], [0, 1j]]))  # S = \sqrt{Z}
_C5 = _lock(np.asarray([[1, 0], [0, -1j]]))  # S dagger
_C6 = _lock(np.asarray([[1, 1], [1, -1]]) / np.sqrt(2))  # Hadamard
_C7 = _lock(np.asarray([[1, -1j], [-1j, 1]]) / np.sqrt(2))  # \sqrt{iX}
_C8 = _lock(np.asarray([[1, -1], [1, 1]]) / np.sqrt(2))  # \sqrt{iY}
_C9 = _lock(np.asarray([[0, 1 - 1j], [-1 - 1j, 0]]) / np.sqrt(2))  # sqrt{I}
_C10 = _lock(np.asarray([[0, -1 - 1j], [1 - 1j, 0]]) / np.sqrt(2))  # sqrt{-I}
_C11 = _lock(np.asarray([[1, -1], [-1, -1]]) / np.sqrt(2))  # sqrt{I}
_C12 = _lock(np.asarray([[-1, -1], [1, -1]]) / np.sqrt(2))  # sqrt{-iY}
_C13 = _lock(np.asarray([[1j, -1], [1, -1j]]) / np.sqrt(2))  # sqrt{-I}
_C14 = _lock(np.asarray([[1j, 1], [-1, -1j]]) / np.sqrt(2))  # sqrt{-I}
_C15 = _lock(np.asarray([[-1, -1j], [-1j, -1]]) / np.sqrt(2))  # sqrt{-iX}
_C16 = _lock(np.asarray([[-1 + 1j, 1 + 1j], [-1 + 1j, -1 - 1j]]) / 2)  # I^(1/3)
_C17 = _lock(np.asarray([[-1 + 1j, -1 - 1j], [1 - 1j, -1 - 1j]]) / 2)  # I^(1/3)
_C18 = _lock(np.asarray([[1 + 1j, 1 - 1j], [-1 - 1j, 1 - 1j]]) / 2)  # I^(1/3)
_C19 = _lock(np.asarray([[-1 - 1j, 1 - 1j], [-1 - 1j, -1 + 1j]]) / 2)  # I^(1/3)
_C20 = _lock(np.asarray([[-1 - 1j, -1 - 1j], [1 - 1j, -1 + 1j]]) / 2)  # I^(1/3)
_C21 = _lock(np.asarray([[-1 + 1j, -1 + 1j], [1 + 1j, -1 - 1j]]) / 2)  # I^(1/3)
_C22 = _lock(np.asarray([[1 + 1j, -1 - 1j], [1 - 1j, 1 - 1j]]) / 2)  # I^(1/3)
_C23 = _lock(np.asarray([[-1 + 1j, 1 - 1j], [-1 - 1j, -1 - 1j]]) / 2)  # I^(1/3)


# list of unique 1-qubit Clifford gates
CLIFFORD = (
    _C0,
    _C1,
    _C2,
    _C3,
    _C4,
    _C5,
    _C6,
    _C7,
    _C8,
    _C9,
    _C10,
    _C11,
    _C12,
    _C13,
    _C14,
    _C15,
    _C16,
    _C17,
    _C18,
    _C19,
    _C20,
    _C21,
    _C22,
    _C23,
)

# readable labels for the 1-qubit Clifford
CLIFFORD_LABEL = (
    "I",
    "X",
    "Y",
    "Z",
    "S",
    "Sdagger",
    "H",
    r"\sqrt{iX}",
    r"\sqrt{iY}",
    r"\sqrt{I}",
    r"\sqrt{-I}",
    r"\sqrt{I}",
    r"\sqrt{-iY}",
    r"\sqrt{-I}",
    r"\sqrt{-I}",
    r"\sqrt{-iX}",
    "I^{1/3}",
    "I^{1/3}",
    "I^{1/3}",
    "I^{1/3}",
    "I^{1/3}",
    "I^{1/3}",
    "I^{1/3}",
    "I^{1/3}",
    "I^{1/3}",
)

# Multiplying single-qubit Clifford gates result in a single-qubit Clifford gate.
# CLIFFORD_MUL provides the result of Clifford gate multiplications by Clifford index (see above).
CLIFFORD_MUL = (
    (0, 1, 2, 3, 4, 5, 6, 7, 8, 9, 10, 11, 12, 13, 14, 15, 16, 17, 18, 19, 20, 21, 22, 23),
    (1, 0, 3, 2, 9, 10, 8, 15, 6, 4, 5, 12, 11, 14, 13, 7, 19, 18, 17, 16, 22, 23, 20, 21),
    (2, 3, 0, 1, 10, 9, 11, 13, 12, 5, 4, 6, 8, 7, 15, 14, 17, 16, 19, 18, 23, 22, 21, 20),
    (3, 2, 1, 0, 5, 4, 12, 14, 11, 10, 9, 8, 6, 15, 7, 13, 18, 19, 16, 17, 21, 20, 23, 22),
    (4, 10, 9, 5, 3, 0, 20, 16, 23, 1, 2, 22, 21, 19, 18, 17, 14, 13, 7, 15, 12, 6, 8, 11),
    (5, 9, 10, 4, 0, 3, 21, 18, 22, 2, 1, 23, 20, 17, 16, 19, 7, 15, 14, 13, 6, 12, 11, 8),
    (6, 12, 11, 8, 19, 16, 0, 20, 3, 17, 18, 2, 1, 23, 22, 21, 5, 9, 10, 4, 7, 15, 14, 13),
    (7, 15, 14, 13, 21, 22, 19, 1, 16, 23, 20, 17, 18, 2, 3, 0, 6, 12, 11, 8, 5, 9, 10, 4),
    (8, 11, 12, 6, 16, 19, 1, 22, 2, 18, 17, 3, 0, 21, 20, 23, 10, 4, 5, 9, 15, 7, 13, 14),
    (9, 5, 4, 10, 2, 1, 22, 19, 21, 0, 3, 20, 23, 16, 17, 18, 13, 14, 15, 7, 11, 8, 6, 12),
    (10, 4, 5, 9, 1, 2, 23, 17, 20, 3, 0, 21, 22, 18, 19, 16, 15, 7, 13, 14, 8, 11, 12, 6),
    (11, 8, 6, 12, 18, 17, 2, 23, 1, 16, 19, 0, 3, 20, 21, 22, 9, 5, 4, 10, 13, 14, 15, 7),
    (12, 6, 8, 11, 17, 18, 3, 21, 0, 19, 16, 1, 2, 22, 23, 20, 4, 10, 9, 5, 14, 13, 7, 15),
    (13, 14, 15, 7, 22, 21, 18, 3, 17, 20, 23, 16, 19, 0, 1, 2, 11, 8, 6, 12, 9, 5, 4, 10),
    (14, 13, 7, 15, 20, 23, 17, 2, 18, 22, 21, 19, 16, 1, 0, 3, 12, 6, 8, 11, 4, 10, 9, 5),
    (15, 7, 13, 14, 23, 20, 16, 0, 19, 21, 22, 18, 17, 3, 2, 1, 8, 11, 12, 6, 10, 4, 5, 9),
    (16, 17, 18, 19, 6, 8, 15, 10, 14, 11, 12, 13, 7, 9, 5, 4, 20, 21, 22, 23, 0, 1, 2, 3),
    (17, 16, 19, 18, 11, 12, 14, 4, 15, 6, 8, 7, 13, 5, 9, 10, 23, 22, 21, 20, 2, 3, 0, 1),
    (18, 19, 16, 17, 12, 11, 13, 9, 7, 8, 6, 15, 14, 10, 4, 5, 21, 20, 23, 22, 3, 2, 1, 0),
    (19, 18, 17, 16, 8, 6, 7, 5, 13, 12, 11, 14, 15, 4, 10, 9, 22, 23, 20, 21, 1, 0, 3, 2),
    (20, 21, 22, 23, 15, 14, 4, 12, 5, 13, 7, 9, 10, 11, 8, 6, 0, 1, 2, 3, 16, 17, 18, 19),
    (21, 20, 23, 22, 13, 7, 5, 6, 4, 15, 14, 10, 9, 8, 11, 12, 3, 2, 1, 0, 18, 19, 16, 17),
    (22, 23, 20, 21, 7, 13, 9, 11, 10, 14, 15, 4, 5, 12, 6, 8, 1, 0, 3, 2, 19, 18, 17, 16),
    (23, 22, 21, 20, 14, 15, 10, 8, 9, 7, 13, 5, 4, 6, 12, 11, 2, 3, 0, 1, 17, 16, 19, 18),
)

# Conjugation of Clifford gates result in a Clifford gate.
# CLIFFORD_CONJ provides the Clifford index of conjugated matrix.
# Example (S and S dagger):  CLIFFORD_CONJ[4] = 5
# WARNING: CLIFFORD[i].conj().T is not necessarily equal to
# CLIFFORD[CLIFFORD_CONJ[i]] in general: the phase may differ.
# For instance, CLIFFORD[7].conj().T = - CLIFFORD[CLIFFORD_CONJ[7]]
CLIFFORD_CONJ = (0, 1, 2, 3, 5, 4, 6, 15, 12, 9, 10, 11, 8, 13, 14, 7, 20, 22, 23, 21, 16, 19, 17, 18)


class CliffordMeasure(NamedTuple):
    pstr: Literal["X", "Y", "Z"]
    sign: Literal[-1, +1]


# Conjugation of Pauli gates P with Clifford gate C,
# i.e. C @ P @ C^dagger result in Pauli group, i.e. {\pm} \times {X, Y, Z}.
# CLIFFORD_MEASURE contains the effect of Clifford conjugation of Pauli gates.
CLIFFORD_MEASURE = (
    (CliffordMeasure("X", +1), CliffordMeasure("Y", +1), CliffordMeasure("Z", +1)),
    (CliffordMeasure("X", +1), CliffordMeasure("Y", -1), CliffordMeasure("Z", -1)),
    (CliffordMeasure("X", -1), CliffordMeasure("Y", +1), CliffordMeasure("Z", -1)),
    (CliffordMeasure("X", -1), CliffordMeasure("Y", -1), CliffordMeasure("Z", +1)),
    (CliffordMeasure("Y", -1), CliffordMeasure("X", +1), CliffordMeasure("Z", +1)),
    (CliffordMeasure("Y", +1), CliffordMeasure("X", -1), CliffordMeasure("Z", +1)),
    (CliffordMeasure("Z", +1), CliffordMeasure("Y", -1), CliffordMeasure("X", +1)),
    (CliffordMeasure("X", +1), CliffordMeasure("Z", -1), CliffordMeasure("Y", +1)),
    (CliffordMeasure("Z", +1), CliffordMeasure("Y", +1), CliffordMeasure("X", -1)),
    (CliffordMeasure("Y", -1), CliffordMeasure("X", -1), CliffordMeasure("Z", -1)),
    (CliffordMeasure("Y", +1), CliffordMeasure("X", +1), CliffordMeasure("Z", -1)),
    (CliffordMeasure("Z", -1), CliffordMeasure("Y", -1), CliffordMeasure("X", -1)),
    (CliffordMeasure("Z", -1), CliffordMeasure("Y", +1), CliffordMeasure("X", +1)),
    (CliffordMeasure("X", -1), CliffordMeasure("Z", -1), CliffordMeasure("Y", -1)),
    (CliffordMeasure("X", -1), CliffordMeasure("Z", +1), CliffordMeasure("Y", +1)),
    (CliffordMeasure("X", +1), CliffordMeasure("Z", +1), CliffordMeasure("Y", -1)),
    (CliffordMeasure("Z", +1), CliffordMeasure("X", +1), CliffordMeasure("Y", +1)),
    (CliffordMeasure("Z", -1), CliffordMeasure("X", +1), CliffordMeasure("Y", -1)),
    (CliffordMeasure("Z", -1), CliffordMeasure("X", -1), CliffordMeasure("Y", +1)),
    (CliffordMeasure("Z", +1), CliffordMeasure("X", -1), CliffordMeasure("Y", -1)),
    (CliffordMeasure("Y", +1), CliffordMeasure("Z", +1), CliffordMeasure("X", +1)),
    (CliffordMeasure("Y", -1), CliffordMeasure("Z", -1), CliffordMeasure("X", +1)),
    (CliffordMeasure("Y", +1), CliffordMeasure("Z", -1), CliffordMeasure("X", -1)),
    (CliffordMeasure("Y", -1), CliffordMeasure("Z", +1), CliffordMeasure("X", -1)),
)

# Decomposition of Clifford gates with H, S and Z.
CLIFFORD_HSZ_DECOMPOSITION = (
    (0,),
    (6, 3, 6),
    (6, 3, 6, 3),
    (3,),
    (4,),
    (4, 3),
    (6,),
    (4, 3, 6, 4, 3),
    (6, 3),
    (3, 6, 3, 6, 3, 4),
    (6, 3, 6, 3, 4),
    (6, 6, 3, 6, 3),
    (3, 6),
    (4, 6, 3, 4, 6, 3, 6),
    (4, 6, 3, 4),
    (4, 3, 6, 4, 3, 6, 3, 6),
    (6, 4, 3),
    (6, 3, 6, 3, 6, 4, 3),
    (3, 6, 3, 4),
    (6, 4),
    (4, 6),
    (3, 6, 4, 3, 6, 4, 3),
    (4, 3, 6, 3),
    (4, 6, 3),
)


# OpenQASM3 representation of Clifford gates above.
CLIFFORD_TO_QASM3 = (
    ("id",),
    ("x",),
    ("y",),
    ("z",),
    ("s",),
    ("sdg",),
    ("h",),
    ("sdg", "h", "sdg"),
    ("h", "x"),
    ("sdg", "y"),
    ("sdg", "x"),
    ("h", "y"),
    ("h", "z"),
    ("sdg", "h", "sdg", "y"),
    ("sdg", "h", "s"),
    ("sdg", "h", "sdg", "x"),
    ("sdg", "h"),
    ("sdg", "h", "y"),
    ("sdg", "h", "z"),
    ("sdg", "h", "x"),
    ("h", "s"),
    ("h", "sdg"),
    ("h", "x", "sdg"),
    ("h", "x", "s"),
)


class WellKnownMatrix:
    """Collection of well-known matrices."""

    I: ClassVar = _C0
    X: ClassVar = _C1
    Y: ClassVar = _C2
    Z: ClassVar = _C3
    S: ClassVar = _C4
    SDG: ClassVar = _C5
    H: ClassVar = _C6
    CZ: ClassVar = _lock(
        np.asarray(
            [
                [1, 0, 0, 0],
                [0, 1, 0, 0],
                [0, 0, 1, 0],
                [0, 0, 0, -1],
            ],
        )
    )
    CNOT: ClassVar = _lock(
        np.asarray(
            [
                [1, 0, 0, 0],
                [0, 1, 0, 0],
                [0, 0, 0, 1],
                [0, 0, 1, 0],
            ],
        )
    )
    SWAP: ClassVar = _lock(
        np.asarray(
            [
                [1, 0, 0, 0],
                [0, 0, 1, 0],
                [0, 1, 0, 0],
                [0, 0, 0, 1],
            ],
        )
    )
    CCX: ClassVar = _lock(
        np.asarray(
            [
                [1, 0, 0, 0, 0, 0, 0, 0],
                [0, 1, 0, 0, 0, 0, 0, 0],
                [0, 0, 1, 0, 0, 0, 0, 0],
                [0, 0, 0, 1, 0, 0, 0, 0],
                [0, 0, 0, 0, 1, 0, 0, 0],
                [0, 0, 0, 0, 0, 1, 0, 0],
                [0, 0, 0, 0, 0, 0, 0, 1],
                [0, 0, 0, 0, 0, 0, 1, 0],
            ],
        )
    )<|MERGE_RESOLUTION|>--- conflicted
+++ resolved
@@ -2,11 +2,7 @@
 
 from __future__ import annotations
 
-<<<<<<< HEAD
-from typing import Literal, NamedTuple
-=======
-from typing import ClassVar, TypeVar
->>>>>>> aa9c465c
+from typing import ClassVar, Literal, NamedTuple, TypeVar
 
 import numpy as np
 import numpy.typing as npt
