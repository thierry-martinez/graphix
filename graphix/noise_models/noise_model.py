--- conflicted
+++ resolved
@@ -14,7 +14,8 @@
 from dataclasses import dataclass
 from typing import TYPE_CHECKING, ClassVar, Literal
 
-import typing_extensions
+# override introduced in Python 3.12
+from typing_extensions import override
 
 from graphix.command import BaseM, Command, CommandKind, Node, _KindChecker
 
@@ -22,7 +23,7 @@
     from collections.abc import Iterable
 
     from graphix.channels import KrausChannel
-<<<<<<< HEAD
+    from graphix.measurements import Outcome
 
 
 class Noise(ABC):
@@ -36,17 +37,8 @@
     @abstractmethod
     def to_kraus_channel(self) -> KrausChannel:
         """Return the Kraus channel describing the noise."""
-=======
-    from graphix.measurements import Outcome
-    from graphix.simulator import PatternSimulator
 
 
-class NoiseModel(abc.ABC):
-    """Base class for all noise models."""
->>>>>>> 1ab80393
-
-
-<<<<<<< HEAD
 @dataclass
 class A(_KindChecker):
     """Apply noise command."""
@@ -64,25 +56,36 @@
     CommandOrNoise = Union[Command, A]
 
 
-NoiseCommands = list[CommandOrNoise]
-
-
 class NoiseModel(ABC):
     """Abstract base class for all noise models."""
 
     @abstractmethod
-    def input_nodes(self, nodes: Iterable[int]) -> NoiseCommands:
+    def input_nodes(self, nodes: Iterable[int]) -> list[CommandOrNoise]:
         """Return the noise to apply to input nodes."""
 
     @abstractmethod
-    def command(self, cmd: CommandOrNoise) -> NoiseCommands:
+    def command(self, cmd: CommandOrNoise) -> list[CommandOrNoise]:
         """Return the noise to apply to the command `cmd`."""
 
     @abstractmethod
-    def confuse_result(self, cmd: BaseM, result: bool) -> bool:
-        """Assign wrong measurement result."""
+    def confuse_result(self, cmd: BaseM, result: Outcome) -> Outcome:
+        """Return a possibly flipped measurement outcome.
 
-    def transpile(self, sequence: NoiseCommands) -> NoiseCommands:
+        Parameters
+        ----------
+        result : Outcome
+            Ideal measurement result.
+
+        cmd : BaseM
+            The measurement command that produced the given outcome.
+
+        Returns
+        -------
+        Outcome
+            Possibly corrupted result.
+        """
+
+    def transpile(self, sequence: Iterable[CommandOrNoise]) -> list[CommandOrNoise]:
         """Apply the noise to a sequence of commands and return the resulting sequence."""
         return [n_cmd for cmd in sequence for n_cmd in self.command(cmd)]
 
@@ -93,126 +96,22 @@
 
     models: list[NoiseModel]
 
-    @typing_extensions.override
-    def input_nodes(self, nodes: Iterable[int]) -> NoiseCommands:
+    @override
+    def input_nodes(self, nodes: Iterable[int]) -> list[CommandOrNoise]:
         """Return the noise to apply to input nodes."""
         return [n_cmd for m in self.models for n_cmd in m.input_nodes(nodes)]
 
-    @typing_extensions.override
-    def command(self, cmd: CommandOrNoise) -> NoiseCommands:
+    @override
+    def command(self, cmd: CommandOrNoise) -> list[CommandOrNoise]:
         """Return the noise to apply to the command `cmd`."""
         sequence = [cmd]
         for model in self.models:
             sequence = model.transpile(sequence)
         return sequence
 
-    @typing_extensions.override
-    def confuse_result(self, cmd: BaseM, result: bool) -> bool:
+    @override
+    def confuse_result(self, cmd: BaseM, result: Outcome) -> Outcome:
         """Assign wrong measurement result."""
         for m in self.models:
             result = m.confuse_result(cmd, result)
-        return result
-=======
-    # shared by all objects of the child class.
-    def assign_simulator(self, simulator: PatternSimulator) -> None:
-        """Assign the running simulator.
-
-        Parameters
-        ----------
-        simulator : :class:`~graphix.simulator.PatternSimulator`
-            Simulator instance that will use this noise model.
-        """
-        self.simulator = simulator
-
-    @abc.abstractmethod
-    def prepare_qubit(self) -> KrausChannel:
-        """Return the preparation channel.
-
-        Returns
-        -------
-        KrausChannel
-            Channel applied after single-qubit preparation.
-        """
-        ...
-
-    @abc.abstractmethod
-    def entangle(self) -> KrausChannel:
-        """Return the channel applied after entanglement.
-
-        Returns
-        -------
-        KrausChannel
-            Channel modeling noise during the CZ gate.
-        """
-        ...
-
-    @abc.abstractmethod
-    def measure(self) -> KrausChannel:
-        """Return the measurement channel.
-
-        Returns
-        -------
-        KrausChannel
-            Channel applied immediately before measurement.
-        """
-        ...
-
-    @abc.abstractmethod
-    def confuse_result(self, result: Outcome) -> Outcome:
-        """Return a possibly flipped measurement outcome.
-
-        Parameters
-        ----------
-        result : Outcome
-            Ideal measurement result.
-
-        Returns
-        -------
-        Outcome
-            Possibly corrupted result.
-        """
-
-    @abc.abstractmethod
-    def byproduct_x(self) -> KrausChannel:
-        """Return the channel for X by-product corrections.
-
-        Returns
-        -------
-        KrausChannel
-            Channel applied after an X correction.
-        """
-        ...
-
-    @abc.abstractmethod
-    def byproduct_z(self) -> KrausChannel:
-        """Return the channel for Z by-product corrections.
-
-        Returns
-        -------
-        KrausChannel
-            Channel applied after a Z correction.
-        """
-        ...
-
-    @abc.abstractmethod
-    def clifford(self) -> KrausChannel:
-        """Return the channel for Clifford gates.
-
-        Returns
-        -------
-        KrausChannel
-            Channel modeling the noise of Clifford operations.
-        """
-        # NOTE might be different depending on the gate.
-        ...
-
-    @abc.abstractmethod
-    def tick_clock(self) -> None:
-        """Advance the simulator clock.
-
-        This accounts for idle errors such as :math:`T_1` and :math:`T_2`. All
-        commands between consecutive ``T`` instructions are considered
-        simultaneous.
-        """
-        ...
->>>>>>> 1ab80393
+        return result