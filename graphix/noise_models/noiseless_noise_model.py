--- conflicted
+++ resolved
@@ -9,131 +9,32 @@
 
 from typing import TYPE_CHECKING
 
-<<<<<<< HEAD
-=======
-import numpy as np
->>>>>>> 1ab80393
-import typing_extensions
+# override introduced in Python 3.12
+from typing_extensions import override
 
-from graphix.noise_models.noise_model import CommandOrNoise, NoiseCommands, NoiseModel
+from graphix.noise_models.noise_model import CommandOrNoise, NoiseModel
 
 if TYPE_CHECKING:
     from collections.abc import Iterable
 
     from graphix.command import BaseM
-
-if TYPE_CHECKING:
     from graphix.measurements import Outcome
 
 
 class NoiselessNoiseModel(NoiseModel):
     """Noise model that performs no operation."""
 
-    @typing_extensions.override
-<<<<<<< HEAD
-    def input_nodes(self, nodes: Iterable[int]) -> NoiseCommands:
+    @override
+    def input_nodes(self, nodes: Iterable[int]) -> list[CommandOrNoise]:
         """Return the noise to apply to input nodes."""
         return []
 
-    @typing_extensions.override
-    def command(self, cmd: CommandOrNoise) -> NoiseCommands:
+    @override
+    def command(self, cmd: CommandOrNoise) -> list[CommandOrNoise]:
         """Return the noise to apply to the command `cmd`."""
         return [cmd]
 
-    @typing_extensions.override
-    def confuse_result(self, cmd: BaseM, result: bool) -> bool:
+    @override
+    def confuse_result(self, cmd: BaseM, result: Outcome) -> Outcome:
         """Assign wrong measurement result."""
-        return result
-=======
-    def prepare_qubit(self) -> KrausChannel:
-        """Return the identity preparation channel.
-
-        Returns
-        -------
-        KrausChannel
-            Identity channel :math:`I_2`.
-        """
-        return KrausChannel([KrausData(1.0, np.eye(2))])
-
-    @typing_extensions.override
-    def entangle(self) -> KrausChannel:
-        """Return the identity channel for entangling operations.
-
-        Returns
-        -------
-        KrausChannel
-            Identity channel :math:`I_4`.
-        """
-        return KrausChannel([KrausData(1.0, np.eye(4))])
-
-    @typing_extensions.override
-    def measure(self) -> KrausChannel:
-        """Return the identity channel for measurements.
-
-        Returns
-        -------
-        KrausChannel
-            Identity channel :math:`I_2`.
-        """
-        return KrausChannel([KrausData(1.0, np.eye(2))])
-
-    @typing_extensions.override
-    def confuse_result(self, result: Outcome) -> Outcome:
-        """Return the unmodified measurement result.
-
-        Parameters
-        ----------
-        result : bool
-            Ideal measurement outcome.
-
-        Returns
-        -------
-        bool
-            Same as ``result``.
-        """
-        return result
-
-    @typing_extensions.override
-    def byproduct_x(self) -> KrausChannel:
-        """Return the identity channel for X corrections.
-
-        Returns
-        -------
-        KrausChannel
-            Identity channel :math:`I_2`.
-        """
-        return KrausChannel([KrausData(1.0, np.eye(2))])
-
-    @typing_extensions.override
-    def byproduct_z(self) -> KrausChannel:
-        """Return the identity channel for Z corrections.
-
-        Returns
-        -------
-        KrausChannel
-            Identity channel :math:`I_2`.
-        """
-        return KrausChannel([KrausData(1.0, np.eye(2))])
-
-    @typing_extensions.override
-    def clifford(self) -> KrausChannel:
-        """Return the identity channel for Clifford gates.
-
-        Returns
-        -------
-        KrausChannel
-            Identity channel :math:`I_2`.
-        """
-        return KrausChannel([KrausData(1.0, np.eye(2))])
-
-    @typing_extensions.override
-    def tick_clock(self) -> None:
-        """Advance the simulator clock without applying errors.
-
-        Notes
-        -----
-        This method is present for API compatibility and does not modify the
-        internal state. See
-        :meth:`~graphix.noise_models.noise_model.NoiseModel.tick_clock`.
-        """
->>>>>>> 1ab80393
+        return result