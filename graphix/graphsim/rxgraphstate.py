--- conflicted
+++ resolved
@@ -1,20 +1,11 @@
 from __future__ import annotations
-
-from typing import TYPE_CHECKING
 
 import networkx as nx
 
 from .basegraphstate import BaseGraphState
 from .rxgraphviews import EdgeList, NodeList
 
-<<<<<<< HEAD
 try:
-=======
-if TYPE_CHECKING:
-    from collections.abc import Iterator
-
-if RUSTWORKX_INSTALLED:
->>>>>>> 364be19d
     import rustworkx as rx
     from rustworkx import PyGraph
 except ModuleNotFoundError as e:
