--- conflicted
+++ resolved
@@ -1,12 +1,7 @@
 from __future__ import annotations
 
 from abc import ABC, abstractmethod
-<<<<<<< HEAD
-from collections.abc import Iterator
-from typing import Any
-=======
-from typing import TYPE_CHECKING
->>>>>>> 364be19d
+from typing import TYPE_CHECKING, Any
 
 import networkx as nx
 
@@ -14,35 +9,9 @@
 from graphix.ops import Ops
 from graphix.sim.statevec import Statevec
 
-<<<<<<< HEAD
-=======
-from .rxgraphviews import EdgeList, NodeList
-
 if TYPE_CHECKING:
     from collections.abc import Iterator
 
-RUSTWORKX_INSTALLED = False
-try:
-    import rustworkx as rx
-    from rustworkx import PyGraph
-
-    RUSTWORKX_INSTALLED = True
-except ModuleNotFoundError:
-    rx = None
-    PyGraph = None
-
-if sys.version_info >= (3, 10):
-    NodesObject = nx_reportviews.NodeView | NodeList
-    EdgesObject = nx_reportviews.EdgeView | EdgeList
-    GraphObject = nx.Graph | PyGraph
-else:
-    from typing import Union
-
-    NodesObject = Union[nx_reportviews.NodeView, NodeList]
-    EdgesObject = Union[nx_reportviews.EdgeView, EdgeList]
-    GraphObject = Union[nx.Graph, PyGraph]
-
->>>>>>> 364be19d
 
 class BaseGraphState(ABC):
     """Base class for graph state simulator.
