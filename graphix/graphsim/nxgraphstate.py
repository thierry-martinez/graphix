from __future__ import annotations

from collections.abc import Iterator

import networkx as nx
from networkx.classes.reportviews import EdgeView, NodeView

from .basegraphstate import BaseGraphState


class NXGraphState(BaseGraphState):
    """Graph state simulator implemented with networkx.
    See :class:`~graphix.graphsim.basegraphstate.BaseGraphState` for more details.
    """

    def __init__(
        self,
<<<<<<< HEAD
        nodes: list[int] = None,
        edges: list[tuple[int, int]] = None,
        vops: dict[int, int] = None,
=======
        nodes: list[int] | None = None,
        edges: list[tuple[int, int]] | None = None,
        vops: dict[int, int] | None = None,
>>>>>>> cef611d3
    ):
        """
        Parameters
        ----------
        nodes : list[int]
            A container of nodes (list, dict, etc)
        edges : list[tuple[int, int]]
            list of tuples (i,j) for pairs to be entangled.
        vops : dict[int, int]
            dict of local Clifford gates with keys for node indices and
            values for Clifford index (see graphix.clifford.CLIFFORD)
        """
        super().__init__()
        self._graph = nx.Graph()
        if nodes is not None:
            self.add_nodes_from(nodes)
        if edges is not None:
            self.add_edges_from(edges)
        if vops is not None:
            self.apply_vops(vops)

    @property
    def nodes(self) -> NodeView:
        return self._graph.nodes

    @property
    def edges(self) -> EdgeView:
        return self._graph.edges

    @property
    def graph(self) -> nx.Graph:
        return self._graph

    def degree(self) -> Iterator[tuple[int, int]]:
        return iter(self._graph.degree())

    def add_nodes_from(self, nodes):
        self._graph.add_nodes_from(nodes, loop=False, sign=False, hollow=False)

    def add_edges_from(self, edges):
        self._graph.add_edges_from(edges)
        # adding edges may add new nodes
        for u, v in edges:
            if u not in self._graph.nodes:
                self._graph.nodes[u]["loop"] = False
                self._graph.nodes[u]["sign"] = False
                self._graph.nodes[u]["hollow"] = False
            if v not in self._graph.nodes:
                self._graph.nodes[v]["loop"] = False
                self._graph.nodes[v]["sign"] = False
                self._graph.nodes[v]["hollow"] = False

    def number_of_edges(self, u: int | None = None, v: int | None = None) -> int:
        if u is None and v is None:
            return len(self.edges)
        elif u is None or v is None:
            raise ValueError("u and v must be specified together")
        return self._graph.number_of_edges(u, v)

    def neighbors(self, node) -> Iterator:
        return self._graph.neighbors(node)

    def subgraph(self, nodes: list) -> nx.Graph:
        return self._graph.subgraph(nodes)

    def remove_node(self, node: int) -> None:
        self._graph.remove_node(node)

    def remove_nodes_from(self, nodes: list[int]) -> None:
        self._graph.remove_nodes_from(nodes)

    def remove_edge(self, u: int, v: int) -> None:
        self._graph.remove_edge(u, v)

    def remove_edges_from(self, edges: list[tuple[int, int]]) -> None:
        self._graph.remove_edges_from(edges)

    def adjacency(self) -> Iterator:
        return self._graph.adjacency()

    def local_complement(self, node):
        g = self.subgraph(list(self.neighbors(node)))
        g_new = nx.complement(g)
        self.remove_edges_from(g.edges)
        self.add_edges_from(g_new.edges)

    def get_isolates(self) -> list[int]:
        return list(nx.isolates(self.graph))<|MERGE_RESOLUTION|>--- conflicted
+++ resolved
@@ -15,15 +15,9 @@
 
     def __init__(
         self,
-<<<<<<< HEAD
-        nodes: list[int] = None,
-        edges: list[tuple[int, int]] = None,
-        vops: dict[int, int] = None,
-=======
         nodes: list[int] | None = None,
         edges: list[tuple[int, int]] | None = None,
         vops: dict[int, int] | None = None,
->>>>>>> cef611d3
     ):
         """
         Parameters
