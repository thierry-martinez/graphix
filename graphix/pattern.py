"""MBQC pattern according to Measurement Calculus
ref: V. Danos, E. Kashefi and P. Panangaden. J. ACM 54.2 8 (2007)
"""

from __future__ import annotations

import itertools
from copy import deepcopy
from dataclasses import dataclass

import networkx as nx
import numpy as np
import typing_extensions

import graphix.clifford
import graphix.pauli
from graphix import command
from graphix.clifford import CLIFFORD_CONJ, CLIFFORD_MEASURE, CLIFFORD_TO_QASM3
from graphix.device_interface import PatternRunner
from graphix.gflow import find_flow, find_gflow, get_layers
from graphix.graphsim.graphstate import GraphState
from graphix.pauli import Plane
from graphix.simulator import PatternSimulator
from graphix.visualization import GraphVisualizer


class NodeAlreadyPrepared(Exception):
    def __init__(self, node: int):
        self.__node = node

    @property
    def node(self):
        return self.__node

    @property
    def __str__(self) -> str:
        return f"Node already prepared: {self.__node}"


class Pattern:
    """
    MBQC pattern class

    Pattern holds a sequence of commands to operate the MBQC (Pattern.seq),
    and provide modification strategies to improve the structure and simulation
    efficiency of the pattern accoring to measurement calculus.

    ref: V. Danos, E. Kashefi and P. Panangaden. J. ACM 54.2 8 (2007)

    Attributes
    ----------
    list(self) :
        list of commands.

        .. line-block::
            each command is a list [type, nodes, attr] which will be applied in the order of list indices.
            type: one of {'N', 'M', 'E', 'X', 'Z', 'S', 'C'}
            nodes: int for {'N', 'M', 'X', 'Z', 'S', 'C'} commands, tuple (i, j) for {'E'} command
            attr for N: none
            attr for M: meas_plane, angle, s_domain, t_domain
            attr for X: signal_domain
            attr for Z: signal_domain
            attr for S: signal_domain
            attr for C: clifford_index, as defined in :py:mod:`graphix.clifford`
    Nnode : int
        total number of nodes in the resource state
    """

    def __init__(self, input_nodes: list[int] | None = None) -> None:
        """
        :param input_nodes:  optional, list of input qubits
        """
        if input_nodes is None:
            input_nodes = []
        self.results = {}  # measurement results from the graph state simulator
        self.__input_nodes = list(input_nodes)  # input nodes (list() makes our own copy of the list)
        self.__Nnode = len(input_nodes)  # total number of nodes in the graph state
        self._pauli_preprocessed = False  # flag for `measure_pauli` preprocessing completion

        self.__seq: list[command.Command] = []
        # output nodes are initially input nodes, since none are measured yet
        self.__output_nodes = list(input_nodes)

    def add(self, cmd: command.Command):
        """add command to the end of the pattern.
        an MBQC command is specified by a list of [type, node, attr], where

            type : 'N', 'M', 'E', 'X', 'Z', 'S' or 'C'
            nodes : int for 'N', 'M', 'X', 'Z', 'S', 'C' commands
            nodes : tuple (i, j) for 'E' command
            attr for N (node preparation):
                none
            attr for E (entanglement):
                none
            attr for M (measurement):
                meas_plane : 'XY','YZ' or 'XZ'
                angle : float, in radian / pi
                s_domain : list
                t_domain : list
            attr for X:
                signal_domain : list
            attr for Z:
                signal_domain : list
            attr for S:
                signal_domain : list
            attr for C:
                clifford_index : int

        Parameters
        ----------
        cmd : list
            MBQC command.
        """
        if cmd.kind == command.CommandKind.N:
            if cmd.node in self.__output_nodes:
                raise NodeAlreadyPrepared(cmd.node)
            self.__Nnode += 1
            self.__output_nodes.append(cmd.node)
        elif cmd.kind == command.CommandKind.M:
            self.__output_nodes.remove(cmd.node)
        self.__seq.append(cmd)

    def extend(self, cmds: list[command.Command]):
        """Add a list of commands.

        :param cmds: list of commands
        """
        for cmd in cmds:
            self.add(cmd)

    def clear(self):
        """Clear the sequence of pattern commands."""
        self.__Nnode = len(self.__input_nodes)
        self.__seq = []
        self.__output_nodes = list(self.__input_nodes)

    def replace(self, cmds: list[command.Command], input_nodes=None):
        """Replace pattern with a given sequence of pattern commands.

        :param cmds: list of commands

        :param input_nodes:  optional, list of input qubits
        (by default, keep the same input nodes as before)
        """
        if input_nodes is not None:
            self.__input_nodes = list(input_nodes)
        self.clear()
        self.extend(cmds)

    @property
    def input_nodes(self):
        """list of input nodes"""
        return list(self.__input_nodes)  # copy for preventing modification

    @property
    def output_nodes(self):
        """list of all nodes that are either `input_nodes` or prepared with
        `N` commands and that have not been measured with an `M` command
        """
        return list(self.__output_nodes)  # copy for preventing modification

    def __len__(self):
        """length of command sequence"""
        return len(self.__seq)

    def __iter__(self):
        """iterate over commands"""
        return iter(self.__seq)

    def __getitem__(self, index):
        return self.__seq[index]

    @property
    def Nnode(self):
        """count of nodes that are either `input_nodes` or prepared with `N` commands"""
        return self.__Nnode

    def reorder_output_nodes(self, output_nodes: list[int]):
        """arrange the order of output_nodes.

        Parameters
        ----------
        output_nodes: list of int
            output nodes order determined by user. each index corresponds to that of logical qubits.
        """
        output_nodes = list(output_nodes)  # make our own copy (allow iterators to be passed)
        assert_permutation(self.__output_nodes, output_nodes)
        self.__output_nodes = output_nodes

    def reorder_input_nodes(self, input_nodes: list[int]):
        """arrange the order of input_nodes.

        Parameters
        ----------
        input_nodes: list of int
            input nodes order determined by user. each index corresponds to that of logical qubits.
        """
        assert_permutation(self.__input_nodes, input_nodes)
        self.__input_nodes = list(input_nodes)

    def __repr__(self):
        return (
            f"graphix.pattern.Pattern object with {len(self.__seq)} commands and {len(self.output_nodes)} output qubits"
        )

    def __eq__(self, other: Pattern) -> bool:
        return (
            self.__seq == other.__seq
            and self.input_nodes == other.input_nodes
            and self.output_nodes == other.output_nodes
        )

    def print_pattern(self, lim=40, target: list[command.CommandKind] | None = None) -> None:
        """print the pattern sequence (Pattern.seq).

        Parameters
        ----------
        lim: int, optional
            maximum number of commands to show
        target : list of command.CommandKind, optional
            show only specified commands, e.g. [CommandKind.M, CommandKind.X, CommandKind.Z]
        """
        if len(self.__seq) < lim:
            nmax = len(self.__seq)
        else:
            nmax = lim
        if target is None:
            target = [
                command.CommandKind.N,
                command.CommandKind.E,
                command.CommandKind.M,
                command.CommandKind.X,
                command.CommandKind.Z,
                command.CommandKind.C,
            ]
        count = 0
        i = -1
        while count < nmax:
            i = i + 1
            if i == len(self.__seq):
                break
            cmd = self.__seq[i]
            if cmd.kind == command.CommandKind.N and (command.CommandKind.N in target):
                count += 1
                print(f"N, node = {cmd.node}")
            elif cmd.kind == command.CommandKind.E and (command.CommandKind.E in target):
                count += 1
                print(f"E, nodes = {cmd.nodes}")
            elif cmd.kind == command.CommandKind.M and (command.CommandKind.M in target):
                count += 1
                print(
                    f"M, node = {cmd.node}, plane = {cmd.plane}, angle(pi) = {cmd.angle}, "
                    + f"s_domain = {cmd.s_domain}, t_domain = {cmd.t_domain}"
                )
            elif cmd.kind == command.CommandKind.X and (command.CommandKind.X in target):
                count += 1
<<<<<<< HEAD
                # remove duplicates
                _domain = np.array(cmd.domain)
                uind = np.unique(_domain)
                unique_domain = [ind for ind in uind if np.count_nonzero(_domain == ind) % 2 == 1]
                print(f"X byproduct, node = {cmd.node}, domain = {unique_domain}")
=======
                print(f"X byproduct, node = {cmd.node}, domain = {cmd.domain}")
>>>>>>> e1f4839d
            elif cmd.kind == command.CommandKind.Z and (command.CommandKind.Z in target):
                count += 1
                print(f"Z byproduct, node = {cmd.node}, domain = {cmd.domain}")
            elif cmd.kind == command.CommandKind.C and (command.CommandKind.C in target):
                count += 1
                print(f"Clifford, node = {cmd.node}, Clifford index = {cmd.cliff_index}")

        if len(self.__seq) > i + 1:
            print(f"{len(self.__seq)-lim} more commands truncated. Change lim argument of print_pattern() to show more")

    def get_local_pattern(self):
        """Get a local pattern transpiled from the pattern.

        Returns
        -------
        localpattern : LocalPattern
            transpiled local pattern.
        """
        standardized = self.is_standard()

        def fresh_node():
            return {
                "seq": [],
                "Mprop": [None, None, set(), set()],
                "Xsignal": set(),
                "Xsignals": [],
                "Zsignal": set(),
                "is_input": False,
                "is_output": False,
            }

        node_prop = {u: fresh_node() for u in self.__input_nodes}
        morder = []
        for cmd in self.__seq:
            kind = cmd.kind
            if kind == command.CommandKind.N:
                node_prop[cmd.node] = fresh_node()
            elif kind == command.CommandKind.E:
                node_prop[cmd.nodes[1]]["seq"].append(cmd.nodes[0])
                node_prop[cmd.nodes[0]]["seq"].append(cmd.nodes[1])
            elif kind == command.CommandKind.M:
                node_prop[cmd.node]["Mprop"] = [cmd.plane, cmd.angle, cmd.s_domain, cmd.t_domain]
                node_prop[cmd.node]["seq"].append(-1)
                morder.append(cmd.node)
            elif kind == command.CommandKind.X:
                if standardized:
                    node_prop[cmd.node]["Xsignal"] ^= cmd.domain
                    node_prop[cmd.node]["Xsignals"] += [cmd.domain]
                else:
                    node_prop[cmd.node]["Xsignals"].append(cmd.domain)
                node_prop[cmd.node]["seq"].append(-2)
            elif kind == command.CommandKind.Z:
                node_prop[cmd.node]["Zsignal"] ^= cmd.domain
                node_prop[cmd.node]["seq"].append(-3)
            elif kind == command.CommandKind.C:
                node_prop[cmd.node]["vop"] = cmd.cliff_index
                node_prop[cmd.node]["seq"].append(-4)
            elif kind == command.CommandKind.S:
                raise NotImplementedError()
            else:
                raise ValueError(f"command {cmd} is invalid!")
        nodes = dict()
        for index in node_prop.keys():
            if index in self.output_nodes:
                node_prop[index]["is_output"] = True
            if index in self.input_nodes:
                node_prop[index]["is_input"] = True
            node = CommandNode(index, **node_prop[index])
            nodes[index] = node
        return LocalPattern(nodes, self.input_nodes, self.output_nodes, morder)

    def standardize(self, method="local"):
        """Executes standardization of the pattern.
        'standard' pattern is one where commands are sorted in the order of
        'N', 'E', 'M' and then byproduct commands ('X' and 'Z').

        Parameters
        ----------
        method : str, optional
            'global' corresponds to a conventional standardization executed on Pattern class.
            'local' standardization is executed on LocalPattern class. In all cases, local pattern standardization is significantly faster than conventional one.
            defaults to 'local'
        """
        if method == "local":
            localpattern = self.get_local_pattern()
            localpattern.standardize()
            self.__seq = localpattern.get_pattern().__seq
        elif method == "global":
            self._move_N_to_left()
            self._move_byproduct_to_right()
            self._move_E_after_N()
        else:
            raise ValueError("Invalid method")

    def is_standard(self):
        """determines whether the command sequence is standard

        Returns
        -------
        is_standard : bool
            True if the pattern is standard
        """
        it = iter(self)
        try:
            kind = next(it).kind
            while kind == command.CommandKind.N:
                kind = next(it).kind
            while kind == command.CommandKind.E:
                kind = next(it).kind
            while kind == command.CommandKind.M:
                kind = next(it).kind
            xzc = {command.CommandKind.X, command.CommandKind.Z, command.CommandKind.C}
            while kind in xzc:
                kind = next(it).kind
            return False
        except StopIteration:
            return True

    def shift_signals(self, method="local") -> dict[int, list[int]]:
        """Performs signal shifting procedure
        Extract the t-dependence of the measurement into 'S' commands
        and commute them to the end of the command sequence where it can be removed.
        This procedure simplifies the dependence structure of the pattern.

        Ref for the original 'global' method:
            V. Danos, E. Kashefi and P. Panangaden. J. ACM 54.2 8 (2007)
        Ref for the 'local' method:
            S. Sunami and M. Fukushima, in preparation

        Parameters
        ----------
        method : str, optional
            'global' shift_signals is executed on a conventional Pattern sequence.
            'local' shift_signals is done on a LocalPattern class which is faster but results in equivalent pattern.
            defaults to 'local'

        Returns
        -------
        swapped_dict : dict[int, list[int]]
            for each node, the signal that have been shifted if the outcome is
            swapped by the shift.
        """
        if method == "local":
            localpattern = self.get_local_pattern()
            swapped_dict = localpattern.shift_signals()
            self.__seq = localpattern.get_pattern().__seq
        elif method == "global":
            swapped_dict = self.extract_signals()
            target = self._find_op_to_be_moved(command.CommandKind.S, rev=True)
            while target is not None:
                if target == len(self.__seq) - 1:
                    self.__seq.pop(target)
                    target = self._find_op_to_be_moved(command.CommandKind.S, rev=True)
                    continue
                cmd = self.__seq[target + 1]
                kind = cmd.kind
                if kind == command.CommandKind.X:
                    self._commute_XS(target)
                elif kind == command.CommandKind.Z:
                    self._commute_ZS(target)
                elif kind == command.CommandKind.M:
                    self._commute_MS(target)
                elif kind == command.CommandKind.S:
                    self._commute_SS(target)
                else:
                    self._commute_with_following(target)
                target += 1
        else:
            raise ValueError("Invalid method")
        return swapped_dict

    def _find_op_to_be_moved(self, op: command.CommandKind, rev=False, skipnum=0):
        """Internal method for pattern modification.

        Parameters
        ----------
        op : command.CommandKind, N, E, M, X, Z, S
            command types to be searched
        rev : bool
            search from the end (true) or start (false) of seq
        skipnum : int
            skip the detected command by specified times
        """
        if not rev:  # Search from the start
            start_index, end_index, step = 0, len(self.__seq), 1
        else:  # Search from the end
            start_index, end_index, step = len(self.__seq) - 1, -1, -1

        num_ops = 0
        for index in range(start_index, end_index, step):
            if self.__seq[index].kind == op:
                num_ops += 1
                if num_ops == skipnum + 1:
                    return index

        # If no target found
        return None

    def _commute_EX(self, target):
        """Internal method to perform the commutation of E and X.
        Parameters
        ----------
        target : int
            target command index. this must point to
            a X command followed by E command
        """
        assert self.__seq[target].kind == command.CommandKind.X
        assert self.__seq[target + 1].kind == command.CommandKind.E
        X = self.__seq[target]
        E = self.__seq[target + 1]
        if E.nodes[0] == X.node:
            Z = command.Z(node=E.nodes[1], domain=X.domain)
            self.__seq.pop(target + 1)  # del E
            self.__seq.insert(target, Z)  # add Z in front of X
            self.__seq.insert(target, E)  # add E in front of Z
            return True
        elif E.nodes[1] == X.node:
            Z = command.Z(node=E.nodes[0], domain=X.domain)
            self.__seq.pop(target + 1)  # del E
            self.__seq.insert(target, Z)  # add Z in front of X
            self.__seq.insert(target, E)  # add E in front of Z
            return True
        else:
            self._commute_with_following(target)
            return False

    def _commute_MX(self, target):
        """Internal method to perform the commutation of M and X.

        Parameters
        ----------
        target : int
            target command index. this must point to
            a X command followed by M command
        """
        assert self.__seq[target].kind == command.CommandKind.X
        assert self.__seq[target + 1].kind == command.CommandKind.M
        X = self.__seq[target]
        M = self.__seq[target + 1]
        if X.node == M.node:
            M.s_domain ^= X.domain
            self.__seq.pop(target)  # del X
            return True
        else:
            self._commute_with_following(target)
            return False

    def _commute_MZ(self, target):
        """Internal method to perform the commutation of M and Z.

        Parameters
        ----------
        target : int
            target command index. this must point to
            a Z command followed by M command
        """
        assert self.__seq[target].kind == command.CommandKind.Z
        assert self.__seq[target + 1].kind == command.CommandKind.M
        Z = self.__seq[target]
        M = self.__seq[target + 1]
        if Z.node == M.node:
            M.t_domain ^= Z.domain
            self.__seq.pop(target)  # del Z
            return True
        else:
            self._commute_with_following(target)
            return False

    def _commute_XS(self, target):
        """Internal method to perform the commutation of X and S.

        Parameters
        ----------
        target : int
            target command index. this must point to
            a S command followed by X command
        """
        assert self.__seq[target].kind == command.CommandKind.S
        assert self.__seq[target + 1].kind == command.CommandKind.X
        S = self.__seq[target]
        X = self.__seq[target + 1]
        if S.node in X.domain:
            X.domain ^= S.domain
        self._commute_with_following(target)

    def _commute_ZS(self, target):
        """Internal method to perform the commutation of Z and S.

        Parameters
        ----------
        target : int
            target command index. this must point to
            a S command followed by Z command
        """
        assert self.__seq[target].kind == command.CommandKind.S
        assert self.__seq[target + 1].kind == command.CommandKind.Z
        S = self.__seq[target]
        Z = self.__seq[target + 1]
        if S.node in Z.domain:
            Z.domain ^= S.domain
        self._commute_with_following(target)

    def _commute_MS(self, target):
        """Internal method to perform the commutation of M and S.

        Parameters
        ----------
        target : int
            target command index. this must point to
            a S command followed by M command
        """
        assert self.__seq[target].kind == command.CommandKind.S
        assert self.__seq[target + 1].kind == command.CommandKind.M
        S = self.__seq[target]
        M = self.__seq[target + 1]
        if S.node in M.s_domain:
            M.s_domain ^= S.domain
        if S.node in M.t_domain:
            M.t_domain ^= S.domain
        self._commute_with_following(target)

    def _commute_SS(self, target):
        """Internal method to perform the commutation of two S commands.
        Parameters
        ----------
        target : int
            target command index. this must point to
            a S command followed by S command
        """
        assert self.__seq[target].kind == command.CommandKind.S
        assert self.__seq[target + 1].kind == command.CommandKind.S
        S1 = self.__seq[target]
        S2 = self.__seq[target + 1]
        if S1.node in S2.domain:
            S2.domain ^= S1.domain
        self._commute_with_following(target)

    def _commute_with_following(self, target):
        """Internal method to perform the commutation of
        two consecutive commands that commutes.
        commutes the target command with the following command.

        Parameters
        ----------
        target : int
            target command index
        """
        A = self.__seq[target + 1]
        self.__seq.pop(target + 1)
        self.__seq.insert(target, A)

    def _commute_with_preceding(self, target):
        """Internal method to perform the commutation of
        two consecutive commands that commutes.
        commutes the target command with the preceding command.

        Parameters
        ----------
        target : int
            target command index
        """
        A = self.__seq[target - 1]
        self.__seq.pop(target - 1)
        self.__seq.insert(target, A)

    def _move_N_to_left(self):
        """Internal method to move all 'N' commands to the start of the sequence.
        N can be moved to the start of sequence without the need of considering
        commutation relations.
        """
        new_seq = []
        Nlist = []
        for cmd in self.__seq:
            if cmd.kind == command.CommandKind.N:
                Nlist.append(cmd)
            else:
                new_seq.append(cmd)
        Nlist.sort(key=lambda N_cmd: N_cmd.node)
        self.__seq = Nlist + new_seq

    def _move_byproduct_to_right(self):
        """Internal method to move the byproduct commands to the end of sequence,
        using the commutation relations implemented in graphix.Pattern class
        """
        # First, we move all X commands to the end of sequence
        index = len(self.__seq) - 1
        X_limit = len(self.__seq) - 1
        while index > 0:
            if self.__seq[index].kind == command.CommandKind.X:
                index_X = index
                while index_X < X_limit:
                    cmd = self.__seq[index_X + 1]
                    kind = cmd.kind
                    if kind == command.CommandKind.E:
                        move = self._commute_EX(index_X)
                        if move:
                            X_limit += 1  # addition of extra Z means target must be increased
                            index_X += 1
                    elif kind == command.CommandKind.M:
                        search = self._commute_MX(index_X)
                        if search:
                            X_limit -= 1  # XM commutation rule removes X command
                            break
                    else:
                        self._commute_with_following(index_X)
                    index_X += 1
                else:
                    X_limit -= 1
            index -= 1
        # then, move Z to the end of sequence in front of X
        index = X_limit
        Z_limit = X_limit
        while index > 0:
            if self.__seq[index].kind == command.CommandKind.Z:
                index_Z = index
                while index_Z < Z_limit:
                    cmd = self.__seq[index_Z + 1]
                    if cmd.kind == command.CommandKind.M:
                        search = self._commute_MZ(index_Z)
                        if search:
                            Z_limit -= 1  # ZM commutation rule removes Z command
                            break
                    else:
                        self._commute_with_following(index_Z)
                    index_Z += 1
            index -= 1

    def _move_E_after_N(self):
        """Internal method to move all E commands to the start of sequence,
        before all N commands. assumes that _move_N_to_left() method was called.
        """
        moved_E = 0
        target = self._find_op_to_be_moved(command.CommandKind.E, skipnum=moved_E)
        while target is not None:
            if (target == 0) or (
                self.__seq[target - 1].kind == command.CommandKind.N
                or self.__seq[target - 1].kind == command.CommandKind.E
            ):
                moved_E += 1
                target = self._find_op_to_be_moved(command.CommandKind.E, skipnum=moved_E)
                continue
            self._commute_with_preceding(target)
            target -= 1

    def extract_signals(self) -> dict[int, list[int]]:
        """Extracts 't' domain of measurement commands, turn them into
        signal 'S' commands and add to the command sequence.
        This is used for shift_signals() method.
        """
        signal_dict = {}
        pos = 0
        while pos < len(self.__seq):
            if self.__seq[pos].kind == command.CommandKind.M:
                cmd: command.M = self.__seq[pos]
                extracted_signal = extract_signal(cmd.plane, cmd.s_domain, cmd.t_domain)
                if extracted_signal.signal:
                    self.__seq.insert(pos + 1, command.S(node=cmd.node, domain=extracted_signal.signal))
                    cmd.s_domain = extracted_signal.s_domain
                    cmd.t_domain = extracted_signal.t_domain
                    pos += 1
                signal_dict[cmd.node] = extracted_signal.signal
            pos += 1
        return signal_dict

    def _get_dependency(self):
        """Get dependency (byproduct correction & dependent measurement)
        structure of nodes in the graph (resource) state, according to the pattern.
        This is used to determine the optimum measurement order.

        Returns
        -------
        dependency : dict of set
            index is node number. all nodes in the each set must be measured before measuring
        """
        nodes, _ = self.get_graph()
        dependency = {i: set() for i in nodes}
        for cmd in self.__seq:
            if cmd.kind == command.CommandKind.M:
                dependency[cmd.node] = dependency[cmd.node] | cmd.s_domain | cmd.t_domain
            elif cmd.kind == command.CommandKind.X:
                dependency[cmd.node] = dependency[cmd.node] | cmd.domain
            elif cmd.kind == command.CommandKind.Z:
                dependency[cmd.node] = dependency[cmd.node] | cmd.domain
        return dependency

    def update_dependency(self, measured, dependency):
        """Remove measured nodes from the 'dependency'.

        Parameters
        ----------
        measured: set of int
            measured nodes.
        dependency: dict of set
            which is produced by `_get_dependency`

        Returns
        --------
        dependency: dict of set
            updated dependency information
        """
        for i in dependency.keys():
            dependency[i] -= measured
        return dependency

    def get_layers(self):
        """Construct layers(l_k) from dependency information.
        kth layer must be measured before measuring k+1th layer
        and nodes in the same layer can be measured simultaneously.

        Returns
        -------
        depth : int
            depth of graph
        layers : dict of set
            nodes grouped by layer index(k)
        """
        dependency = self._get_dependency()
        measured = self.results.keys()
        dependency = self.update_dependency(measured, dependency)
        not_measured = set(self.__input_nodes)
        for cmd in self.__seq:
            if cmd.kind == command.CommandKind.N:
                if cmd.node not in self.output_nodes:
                    not_measured = not_measured | {cmd.node}
        depth = 0
        l_k = dict()
        k = 0
        while not_measured:
            l_k[k] = set()
            for i in not_measured:
                if not dependency[i]:
                    l_k[k] = l_k[k] | {i}
            dependency = self.update_dependency(l_k[k], dependency)
            not_measured -= l_k[k]
            k += 1
            depth = k
        return depth, l_k

    def _measurement_order_depth(self):
        """Obtain a measurement order which reduces the depth of a pattern.

        Returns
        -------
        meas_order: list of int
            optimal measurement order for parallel computing
        """
        d, l_k = self.get_layers()
        return list(itertools.chain.from_iterable(l_k[i] for i in range(d)))

    def connected_edges(self, node, edges):
        """Search not activated edges connected to the specified node

        Returns
        -------
        connected: set of tuple
                set of connected edges
        """

        connected = set()
        for edge in edges:
            if edge[0] == node:
                connected = connected | {edge}
            elif edge[1] == node:
                connected = connected | {edge}
        return connected

    def _measurement_order_space(self):
        """Determine measurement order that heuristically optimises the max_space of a pattern

        Returns
        -------
        meas_order: list of int
            sub-optimal measurement order for classical simulation
        """
        # NOTE calling get_graph
        nodes, edges = self.get_graph()
        nodes = set(nodes)
        edges = set(edges)
        not_measured = nodes - set(self.output_nodes)
        dependency = self._get_dependency()
        dependency = self.update_dependency(self.results.keys(), dependency)
        meas_order = []
        removable_edges = set()
        while not_measured:
            min_edges = len(nodes) + 1
            next_node = -1
            for i in not_measured:
                if not dependency[i]:
                    connected_edges = self.connected_edges(i, edges)
                    if min_edges > len(connected_edges):
                        min_edges = len(connected_edges)
                        next_node = i
                        removable_edges = connected_edges
            if not (next_node > -1):
                print(next_node)
            assert next_node > -1
            meas_order.append(next_node)
            dependency = self.update_dependency({next_node}, dependency)
            not_measured -= {next_node}
            edges -= removable_edges
        return meas_order

    def get_measurement_order_from_flow(self):
        """Return a measurement order generated from flow. If a graph has flow, the minimum 'max_space' of a pattern is guaranteed to width+1.

        Returns
        -------
        meas_order: list of int
            measurement order
        """
        # NOTE calling get_graph
        nodes, edges = self.get_graph()
        G = nx.Graph()
        G.add_nodes_from(nodes)
        G.add_edges_from(edges)
        vin = set(self.input_nodes) if self.input_nodes is not None else set()
        vout = set(self.output_nodes)
        meas_planes = self.get_meas_plane()
        f, l_k = find_flow(G, vin, vout, meas_planes=meas_planes)
        if f is None:
            return None
        depth, layer = get_layers(l_k)
        meas_order = []
        for i in range(depth):
            k = depth - i
            nodes = layer[k]
            meas_order += nodes  # NOTE this is list concatenation
        return meas_order

    def get_measurement_order_from_gflow(self):
        """Returns a list containing the node indices,
        in the order of measurements which can be performed with minimum depth.

        Returns
        -------
        meas_order : list of int
            measurement order
        """
        # NOTE calling get_graph
        nodes, edges = self.get_graph()
        G = nx.Graph()
        G.add_nodes_from(nodes)
        G.add_edges_from(edges)
        isolated = list(nx.isolates(G))
        if isolated:
            raise ValueError("The input graph must be connected")
        vin = set(self.input_nodes) if self.input_nodes is not None else set()
        vout = set(self.output_nodes)
        meas_plane = self.get_meas_plane()
        g, l_k = find_gflow(G, vin, vout, meas_plane=meas_plane)
        if not g:
            raise ValueError("No gflow found")
        k, layers = get_layers(l_k)
        meas_order = []
        while k > 0:
            meas_order.extend(layers[k])
            k -= 1
        return meas_order

    def sort_measurement_commands(self, meas_order):
        """Convert measurement order to sequence of measurement commands

        Parameters
        ----------
        meas_order: list of int
            optimal measurement order.

        Returns
        -------
        meas_cmds: list of command
            sorted measurement commands
        """
        meas_cmds = []
        for i in meas_order:
            target = 0
            while True:
                if self.__seq[target].kind == command.CommandKind.M and (self.__seq[target].node == i):
                    meas_cmds.append(self.__seq[target])
                    break
                target += 1
        return meas_cmds

    def get_measurement_commands(self) -> list[command.M]:
        """Returns the list containing the measurement commands,
        in the order of measurements

        Returns
        -------
        meas_cmds : list
            list of measurement commands in the order of meaurements
        """
        if not self.is_standard():
            self.standardize()
        meas_cmds = []
        ind = self._find_op_to_be_moved(command.CommandKind.M)
        if ind is None:
            return []
        while True:
            try:
                cmd = self.__seq[ind]
            except IndexError:
                break
            if cmd.kind != command.CommandKind.M:
                break
            meas_cmds.append(cmd)
            ind += 1
        return meas_cmds

    def get_meas_plane(self):
        """get measurement plane from the pattern.

        Returns
        -------
        meas_plane: dict of graphix.pauli.Plane
            list of planes representing measurement plane for each node.
        """
        meas_plane = dict()
        for cmd in self.__seq:
            if cmd.kind == command.CommandKind.M:
                meas_plane[cmd.node] = cmd.plane
        return meas_plane

    def get_angles(self):
        """Get measurement angles of the pattern.

        Returns
        -------
        angles : dict
            measurement angles of the each node.
        """
        angles = {}
        for cmd in self.__seq:
            if cmd.kind == command.CommandKind.M:
                angles[cmd.node] = cmd.angle
        return angles

    def get_max_degree(self):
        """Get max degree of a pattern

        Returns
        -------
        max_degree : int
            max degree of a pattern
        """
        nodes, edges = self.get_graph()
        g = nx.Graph()
        g.add_nodes_from(nodes)
        g.add_edges_from(edges)
        degree = g.degree()
        max_degree = max([i for i in dict(degree).values()])
        return max_degree

    def get_graph(self):
        """returns the list of nodes and edges from the command sequence,
        extracted from 'N' and 'E' commands.

        Returns
        -------
        node_list : list
            list of node indices.
        edge_list : list
            list of tuples (i,j) specifying edges
        """
        # We rely on the fact that self.input_nodes returns a copy:
        # self.input_nodes is equivalent to list(self.__input_nodes)
        node_list, edge_list = self.input_nodes, []
        for cmd in self.__seq:
            if cmd.kind == command.CommandKind.N:
                assert cmd.node not in node_list
                node_list.append(cmd.node)
            elif cmd.kind == command.CommandKind.E:
                edge_list.append(cmd.nodes)
        return node_list, edge_list

    def get_isolated_nodes(self):
        """Get isolated nodes.

        Returns
        -------
        isolated_nodes : set of int
            set of the isolated nodes
        """
        nodes, edges = self.get_graph()
        node_set = set(nodes)
        connected_node_set = set()
        for edge in edges:
            connected_node_set |= set(edge)
        isolated_nodes = node_set - connected_node_set
        return isolated_nodes

    def get_vops(self, conj=False, include_identity=False):
        """Get local-Clifford decorations from measurement or Clifford commands.

        Parameters
        ----------
            conj (False) : bool, optional
                Apply conjugations to all local Clifford operators.
            include_identity (False) : bool, optional
                Whether or not to include identity gates in the output

        Returns:
            vops : dict
        """
        vops = dict()
        for cmd in self.__seq:
            if cmd.kind == command.CommandKind.M:
                if include_identity:
                    vops[cmd.node] = cmd.vop
            elif cmd.kind == command.CommandKind.C:
                if cmd.cliff_index == 0:
                    if include_identity:
                        vops[cmd.node] = cmd.cliff_index
                else:
                    if conj:
                        vops[cmd.node] = CLIFFORD_CONJ[cmd.cliff_index]
                    else:
                        vops[cmd.node] = cmd.cliff_index
        for out in self.output_nodes:
            if out not in vops.keys():
                if include_identity:
                    vops[out] = 0
        return vops

    def connected_nodes(self, node, prepared=None):
        """Find nodes that are connected to a specified node.
        These nodes must be in the statevector when the specified
        node is measured, to ensure correct computation.
        If connected nodes already exist in the statevector (prepared),
        then they will be ignored as they do not need to be prepared again.

        Parameters
        ----------
        node : int
            node index
        prepared : list
            list of node indices, which are to be ignored

        Returns
        -------
        node_list : list
            list of nodes that are entangled with specified node
        """
        if not self.is_standard():
            self.standardize()
        node_list = []
        ind = self._find_op_to_be_moved(command.CommandKind.E)
        if ind is not None:  # end -> 'node' is isolated
            cmd = self.__seq[ind]
            while cmd.kind == command.CommandKind.E:
                if cmd.nodes[0] == node:
                    if cmd.nodes[1] not in prepared:
                        node_list.append(cmd.nodes[1])
                elif cmd.nodes[1] == node:
                    if cmd.nodes[0] not in prepared:
                        node_list.append(cmd.nodes[0])
                ind += 1
                cmd = self.__seq[ind]
        return node_list

    def standardize_and_shift_signals(self, method="local"):
        """Executes standardization and signal shifting.

        Parameters
        ----------
        method : str, optional
            'global' corresponds to a conventional method executed on Pattern class.
            'local' standardization is executed on LocalPattern class.
            defaults to 'local'
        """
        if method == "local":
            localpattern = self.get_local_pattern()
            localpattern.standardize()
            localpattern.shift_signals()
            self.__seq = localpattern.get_pattern().__seq
        elif method == "global":
            self.standardize()
            self.shift_signals()
        else:
            raise ValueError("Invalid method")

    def correction_commands(self):
        """Returns the list of byproduct correction commands"""
        assert self.is_standard()
        return [seqi for seqi in self.__seq if seqi.kind in (command.CommandKind.X, command.CommandKind.Z)]

    def parallelize_pattern(self):
        """Optimize the pattern to reduce the depth of the computation
        by gathering measurement commands that can be performed simultaneously.
        This optimized pattern runs efficiently on GPUs and quantum hardwares with
        depth (e.g. coherence time) limitations.
        """
        if not self.is_standard():
            self.standardize()
        meas_order = self._measurement_order_depth()
        self._reorder_pattern(self.sort_measurement_commands(meas_order))

    def minimize_space(self):
        """Optimize the pattern to minimize the max_space property of
        the pattern i.e. the optimized pattern has significantly
        reduced space requirement (memory space for classical simulation,
        and maximum simultaneously prepared qubits for quantum hardwares).
        """
        if not self.is_standard():
            self.standardize()
        meas_order = None
        if not self._pauli_preprocessed:
            meas_order = self.get_measurement_order_from_flow()
        if meas_order is None:
            meas_order = self._measurement_order_space()
        self._reorder_pattern(self.sort_measurement_commands(meas_order))

    def _reorder_pattern(self, meas_commands: list[command.M]):
        """internal method to reorder the command sequence

        Parameters
        ----------
        meas_commands : list of command
            list of measurement ('M') commands
        """
        prepared = set(self.input_nodes)
        measured = set()
        new = []
        c_list = []

        for cmd in meas_commands:
            node = cmd.node
            if node not in prepared:
                new.append(command.N(node=node))
                prepared.add(node)
            node_list = self.connected_nodes(node, measured)
            for add_node in node_list:
                if add_node not in prepared:
                    new.append(command.N(node=add_node))
                    prepared.add(add_node)
                new.append(command.E(nodes=(node, add_node)))
            new.append(cmd)
            measured.add(node)

        # add isolated nodes
        for cmd in self.__seq:
            if cmd.kind == command.CommandKind.N and cmd.node not in prepared:
                new.append(command.N(node=cmd.node))
            elif cmd.kind == command.CommandKind.E and all(node in self.output_nodes for node in cmd.nodes):
                new.append(cmd)
            elif cmd.kind == command.CommandKind.C:  # Add Clifford nodes
                new.append(cmd)
            elif cmd.kind in {command.CommandKind.Z, command.CommandKind.X}:  # Add corrections
                c_list.append(cmd)

        # c_list = self.correction_commands()
        new.extend(c_list)
        self.__seq = new

    def max_space(self):
        """The maximum number of nodes that must be present in the graph (graph space) during the execution of the pattern.
        For statevector simulation, this is equivalent to the maximum memory
        needed for classical simulation.

        Returns
        -------
        n_nodes : int
            max number of nodes present in the graph during pattern execution.
        """
        nodes = len(self.input_nodes)
        max_nodes = nodes
        for cmd in self.__seq:
            if cmd.kind == command.CommandKind.N:
                nodes += 1
            elif cmd.kind == command.CommandKind.M:
                nodes -= 1
            if nodes > max_nodes:
                max_nodes = nodes
        return max_nodes

    def space_list(self):
        """Returns the list of the number of nodes present in the graph (space)
        during each step of execution of the pattern (for N and M commands).

        Returns
        -------
        N_list : list
            time evolution of 'space' at each 'N' and 'M' commands of pattern.
        """
        nodes = 0
        N_list = []
        for cmd in self.__seq:
            if cmd.kind == command.CommandKind.N:
                nodes += 1
                N_list.append(nodes)
            elif cmd.kind == command.CommandKind.M:
                nodes -= 1
                N_list.append(nodes)
        return N_list

    def simulate_pattern(self, backend="statevector", **kwargs):
        """Simulate the execution of the pattern by using
        :class:`graphix.simulator.PatternSimulator`.

        Available backend: ['statevector', 'densitymatrix', 'tensornetwork']

        Parameters
        ----------
        backend : str
            optional parameter to select simulator backend.
        kwargs: keyword args for specified backend.

        Returns
        -------
        state :
            quantum state representation for the selected backend.

        .. seealso:: :class:`graphix.simulator.PatternSimulator`
        """
        sim = PatternSimulator(self, backend=backend, **kwargs)
        state = sim.run()
        return state

    def run_pattern(self, backend, **kwargs):
        """run the pattern on cloud-based quantum devices and their simulators.
        Available backend: ['ibmq']

        Parameters
        ----------
        backend : str
            parameter to select executor backend.
        kwargs: keyword args for specified backend.

        Returns
        -------
        result :
            the measurement result,
            in the representation depending on the backend used.
        """
        exe = PatternRunner(self, backend=backend, **kwargs)
        result = exe.run()
        return result

    def perform_pauli_measurements(self, leave_input=False, use_rustworkx=False):
        """Perform Pauli measurements in the pattern using
        efficient stabilizer simulator.

        .. seealso:: :func:`measure_pauli`

        """
        measure_pauli(self, leave_input, copy=False, use_rustworkx=use_rustworkx)

    def draw_graph(
        self,
        flow_from_pattern=True,
        show_pauli_measurement=True,
        show_local_clifford=False,
        show_measurement_planes=False,
        show_loop=True,
        node_distance=(1, 1),
        figsize=None,
        save=False,
        filename=None,
    ):
        """Visualize the underlying graph of the pattern with flow or gflow structure.

        Parameters
        ----------
        flow_from_pattern : bool
            If True, the command sequence of the pattern is used to derive flow or gflow structure. If False, only the underlying graph is used.
        show_pauli_measurement : bool
            If True, the nodes with Pauli measurement angles are colored light blue.
        show_local_clifford : bool
            If True, indexes of the local Clifford operator are displayed adjacent to the nodes.
        show_measurement_planes : bool
            If True, measurement planes are displayed adjacent to the nodes.
        show_loop : bool
            whether or not to show loops for graphs with gflow. defaulted to True.
        node_distance : tuple
            Distance multiplication factor between nodes for x and y directions.
        figsize : tuple
            Figure size of the plot.
        save : bool
            If True, the plot is saved as a png file.
        filename : str
            Filename of the saved plot.
        """

        nodes, edges = self.get_graph()
        g = nx.Graph()
        g.add_nodes_from(nodes)
        g.add_edges_from(edges)
        vin = self.input_nodes if self.input_nodes is not None else []
        vout = self.output_nodes
        meas_planes = self.get_meas_plane()
        meas_angles = self.get_angles()
        local_clifford = self.get_vops()

        vis = GraphVisualizer(g, vin, vout, meas_planes, meas_angles, local_clifford)

        if flow_from_pattern:
            vis.visualize_from_pattern(
                pattern=self.copy(),
                show_pauli_measurement=show_pauli_measurement,
                show_local_clifford=show_local_clifford,
                show_measurement_planes=show_measurement_planes,
                show_loop=show_loop,
                node_distance=node_distance,
                figsize=figsize,
                save=save,
                filename=filename,
            )
        else:
            vis.visualize(
                show_pauli_measurement=show_pauli_measurement,
                show_local_clifford=show_local_clifford,
                show_measurement_planes=show_measurement_planes,
                show_loop=show_loop,
                node_distance=node_distance,
                figsize=figsize,
                save=save,
                filename=filename,
            )

    def to_qasm3(self, filename):
        """Export measurement pattern to OpenQASM 3.0 file

        Parameters
        ----------
        filename : str
            file name to export to. example: "filename.qasm"
        """
        with open(filename + ".qasm", "w") as file:
            file.write("// generated by graphix\n")
            file.write("OPENQASM 3;\n")
            file.write('include "stdgates.inc";\n')
            file.write("\n")
            if self.results != {}:
                for i in self.results:
                    res = self.results[i]
                    file.write("// measurement result of qubit q" + str(i) + "\n")
                    file.write("bit c" + str(i) + " = " + str(res) + ";\n")
                    file.write("\n")
            for cmd in self.__seq:
                for line in cmd_to_qasm3(cmd):
                    file.write(line)

    def copy(self) -> Pattern:
        result = self.__new__(self.__class__)
        result.__seq = [cmd.model_copy() for cmd in self.__seq]
        result.__input_nodes = self.__input_nodes.copy()
        result.__output_nodes = self.__output_nodes.copy()
        result.__Nnode = self.__Nnode
        result._pauli_preprocessed = self._pauli_preprocessed
        result.results = self.results.copy()
        return result


class CommandNode:
    """A node decorated with a distributed command sequence.

    Attributes
    ----------
    index : int
        node index
    seq : list
        command sequence. In this class, a command sequence follows the rules noted below.

        E: pair node's index(>=0)
        M: -1
        X: -2
        Z: -3
        C: -4
    Mprop : list
        attributes for a measurement command. consists of [meas_plane, angle, s_domain, t_domain]
    result : int
        measurement result of the node
    Xsignal : list
        signal domain
    Xsignals : list
        signal domain. Xsignals may contains lists. For standardization, this variable is used.
    Zsignal : list
        signal domain
    input : bool
        whether the node is an input or not
    output : bool
        whether the node is an output or not
    """

    def __init__(self, node_index, seq, Mprop, Zsignal, is_input, is_output, Xsignal=None, Xsignals=None):
        """
        Parameters
        ----------
        node_index : int
            node index

        seq : list
            distributed command sequence

        Mprop : list
            attributes for measurement command

        Xsignal : list
            signal domain for X byproduct correction

        Xsignals : list of list
            signal domains for X byproduct correction
            Xsignal or Xsignals must be specified

        Zsignal : list
            signal domain for Z byproduct correction

        is_input : bool
            whether the node is an input or not

        is_output : bool
            whether the node is an output or not
        """
        if Xsignals is None:
            Xsignals = []
        if Xsignal is None:
            Xsignal = set()
        self.index = node_index
        self.seq = seq  # composed of [E, M, X, Z, C]
        self.Mprop = Mprop
        self.result = None
        self.Xsignal = Xsignal
        self.Xsignals = Xsignals
        self.Zsignal = Zsignal  # appeared at most e + 1
        self.input = is_input
        self.output = is_output

    def is_standard(self):
        """Check whether the local command sequence is standardized.

        Returns
        -------
        standardized : Bool
            whether the local command sequence is standardized or not
        """
        order_dict = {
            -1: [-1, -2, -3, -4],
            -2: [-2, -3, -4],
            -3: [-2, -3, -4],
            -4: [-4],
        }
        standardized = True
        cmd_ref = 0
        for cmd in self.seq:
            if cmd_ref >= 0:
                pass
            else:
                standardized &= cmd in order_dict[cmd_ref]
            cmd_ref = cmd
        return standardized

    def commute_X(self):
        """Move all X correction commands to the back.

        Returns
        -------
        EXcommutated_nodes : dict
            when X commutes with E, Z correction is added on the pair node. This dict specifies target nodes where Zs will be added.
        """
        EXcommutated_nodes = dict()
        combined_Xsignal = set()
        for Xsignal in self.Xsignals:
            Xpos = self.seq.index(-2)
            for i in range(Xpos, len(self.seq)):
                if self.seq[i] >= 0:
                    try:
                        EXcommutated_nodes[self.seq[i]] ^= Xsignal
                    except KeyError:
                        EXcommutated_nodes[self.seq[i]] = Xsignal
            self.seq.remove(-2)
            combined_Xsignal ^= Xsignal
        if self.output:
            self.seq.append(-2)  # put X on the end of the pattern
            self.Xsignal = combined_Xsignal
            self.Xsignals = [combined_Xsignal]
        else:
            self.Mprop[2] ^= combined_Xsignal
            self.Xsignal = []
            self.Xsignals = []
        return EXcommutated_nodes

    def commute_Z(self):
        """Move all Zs to the back. EZ commutation produces no additional command unlike EX commutation."""
        z_in_seq = False
        while -3 in self.seq:
            z_in_seq = True
            self.seq.remove(-3)
        if self.output and z_in_seq:
            self.seq.append(-3)
        else:
            self.Mprop[3] ^= self.Zsignal
            self.Zsignal = []

    def _add_Z(self, pair, signal):
        """Add Z correction into the node.

        Parameters
        ----------
        pair : int
            a node index where the Z is produced. The additional Z will be inserted just behind the E(with pair) command
        signal : list
            signal domain for the additional Z correction
        """
        # caused by EX commutation.
        self.Zsignal ^= signal
        Epos = self.seq.index(pair)
        self.seq.insert(Epos + 1, -3)

    def print_pattern(self):
        """Print the local command sequence"""
        for cmd in self.seq:
            print(self.get_command(cmd))

    def get_command(self, cmd):
        """Get a command with full description. Patterns with more than one X or Z corrections are not supported.

        Parameters
        ----------
        cmd : int
            an integer corresponds to a command as described below.
            E: pair node's index(>=0)
            M: -1
            X: -2
            Z: -3
            C: -4

        Returns
        -------
        MBQC command : list
            a command for a global pattern
        """
        if cmd >= 0:
            return command.E(nodes=(self.index, cmd))
        elif cmd == -1:
            return command.M(
                node=self.index,
                plane=self.Mprop[0],
                angle=self.Mprop[1],
                s_domain=self.Mprop[2],
                t_domain=self.Mprop[3],
            )
        elif cmd == -2:
            if self.seq.count(-2) > 1:
                raise NotImplementedError("Patterns with more than one X corrections are not supported")
            return command.X(node=self.index, domain=self.Xsignal)
        elif cmd == -3:
            if self.seq.count(-3) > 1:
                raise NotImplementedError("Patterns with more than one Z corrections are not supported")
            return command.Z(node=self.index, domain=self.Zsignal)
        elif cmd == -4:
            return command.C(node=self.index, cliff_index=self.vop)

    def get_signal_destination(self):
        """get signal destination

        Returns
        -------
        signal_destination : set
            Counterpart of 'dependent nodes'. measurement results of each node propagate to the nodes specified by 'signal_distination'.
        """
        signal_destination = self.Mprop[2] | self.Mprop[3] | self.Xsignal | self.Zsignal
        return signal_destination

    def get_signal_destination_dict(self):
        """get signal destination. distinguish the kind of signals.

        Returns
        -------
        signal_destination_dict : dict
            Counterpart of 'dependent nodes'. Unlike 'get_signal_destination', types of domains are memorarized. measurement results of each node propagate to the nodes specified by 'signal_distination_dict'.
        """
        dependent_nodes_dict = dict()
        dependent_nodes_dict["Ms"] = self.Mprop[2]
        dependent_nodes_dict["Mt"] = self.Mprop[3]
        dependent_nodes_dict["X"] = self.Xsignal
        dependent_nodes_dict["Z"] = self.Zsignal
        return dependent_nodes_dict


class LocalPattern:
    """MBQC Local Pattern class

    Instead of storing commands as a 1D list as in Pattern class, here we distribute them to each node.
    This data structure is efficient for command operations such as commutation and signal propagation.
    This results in faster standardization and signal shifting.

    Attributes
    ----------
    nodes : set
        set of nodes with distributed command sequences

    input_nodes : list
        list of input node indices.

    output_nodes : list
        list of output node indices.

    morder : list
        list of node indices in a measurement order.

    signal_destination : dict
    stores the set of nodes where dependent feedforward operations are performed, from the result of measurement at each node.
    stored separately for each nodes, and for each kind of signal(Ms, Mt, X, Z).
    """

    def __init__(self, nodes=None, input_nodes=None, output_nodes=None, morder=None):
        """
        Parameters
        ----------
        nodes : dict
            dict of command decorated nodes. defaults to an empty dict.
        output_nodes : list, optional
            list of output node indices. defaults to [].
        morder : list, optional
            list of node indices in a measurement order. defaults to [].
        """
        if morder is None:
            morder = []
        if output_nodes is None:
            output_nodes = []
        if input_nodes is None:
            input_nodes = []
        if nodes is None:
            nodes = dict()
        self.nodes = nodes  # dict of Pattern.CommandNode
        self.input_nodes = input_nodes
        self.output_nodes = output_nodes
        self.morder = morder
        self.signal_destination = {i: {"Ms": set(), "Mt": set(), "X": set(), "Z": set()} for i in self.nodes.keys()}

    def is_standard(self):
        """Check whether the local pattern is standardized or not

        Returns
        -------
        standardized : bool
            whether the local pattern is standardized or not
        """
        standardized = True
        for node in self.nodes.values():
            standardized &= node.is_standard()
        return standardized

    def Xshift(self):
        """Move X to the back of the pattern"""
        for index, node in self.nodes.items():
            EXcomutation = node.commute_X()
            for target_index, signal in EXcomutation.items():
                self.nodes[target_index]._add_Z(index, signal)

    def Zshift(self):
        """Move Z to the back of the pattern. This method can be executed separately"""
        for node in self.nodes.values():
            node.commute_Z()

    def standardize(self):
        """Standardize pattern. In this structure, it is enough to move all byproduct corrections to the back"""
        self.Xshift()
        self.Zshift()

    def collect_signal_destination(self):
        """Calculate signal destinations by considering dependencies of each node."""
        for index, node in self.nodes.items():
            dependent_node_dicts = node.get_signal_destination_dict()
            for dependent_node in dependent_node_dicts["Ms"]:
                self.signal_destination[dependent_node]["Ms"] |= {index}
            for dependent_node in dependent_node_dicts["Mt"]:
                self.signal_destination[dependent_node]["Mt"] |= {index}
            for dependent_node in dependent_node_dicts["X"]:
                self.signal_destination[dependent_node]["X"] |= {index}
            for dependent_node in dependent_node_dicts["Z"]:
                self.signal_destination[dependent_node]["Z"] |= {index}

    def shift_signals(self) -> dict[int, list[int]]:
        """Shift signals to the back based on signal destinations."""
        self.collect_signal_destination()
        signal_dict = {}
        for node_index in self.morder + self.output_nodes:
            node = self.nodes[node_index]
            if node.Mprop[0] is None:
                continue
            extracted_signal = extract_signal(node.Mprop[0], node.Mprop[2], node.Mprop[3])
            signal = extracted_signal.signal
            signal_dict[node_index] = signal
            self.nodes[node_index].Mprop[2] = extracted_signal.s_domain
            self.nodes[node_index].Mprop[3] = extracted_signal.t_domain
            for signal_label, destinated_nodes in self.signal_destination[node_index].items():
                for destinated_node in destinated_nodes:
                    node = self.nodes[destinated_node]
                    if signal_label == "Ms":
                        node.Mprop[2] ^= signal
                    elif signal_label == "Mt":
                        node.Mprop[3] ^= signal
                    elif signal_label == "X":
                        node.Xsignal ^= signal
                    elif signal_label == "Z":
                        node.Zsignal ^= signal
                    else:
                        raise ValueError(f"Invalid signal label: {signal_label}")
        return signal_dict

    def get_graph(self):
        """Get a graph from a local pattern

        Returns
        -------
        nodes : list
            list of node indices
        edges : list
            list of edges
        """
        nodes = []
        edges = []
        for index, node in self.nodes.items():
            nodes.append(index)
            for cmd in node.seq:
                if cmd >= 0:
                    if index > cmd:
                        edges.append((cmd, index))
        return nodes, edges

    def get_pattern(self):
        """Convert a local pattern into a corresponding global pattern. Currently, only standardized pattern is supported.

        Returns
        -------
        pattern : Pattern
            standardized global pattern
        """
        assert self.is_standard()
        pattern = Pattern(input_nodes=self.input_nodes)
        Nseq = [command.N(node=i) for i in self.nodes.keys() - self.input_nodes]
        Eseq = []
        Mseq = []
        Xseq = []
        Zseq = []
        Cseq = []
        for node_index in self.morder + self.output_nodes:
            node = self.nodes[node_index]
            for cmd in node.seq:
                if cmd >= 0:
                    Eseq.append(node.get_command(cmd))
                    self.nodes[cmd].seq.remove(node_index)
                elif cmd == -1:
                    Mseq.append(node.get_command(cmd))
                elif cmd == -2:
                    Xseq.append(node.get_command(cmd))
                elif cmd == -3:
                    Zseq.append(node.get_command(cmd))
                elif cmd == -4:
                    Cseq.append(node.get_command(cmd))
                else:
                    raise ValueError(f"command {cmd} is invalid!")
            if node.result is not None:
                pattern.results[node.index] = node.result
        pattern.replace(Nseq + Eseq + Mseq + Xseq + Zseq + Cseq)
        return pattern


def xor_combination_list(list1, list2):
    """Combine two lists according to XOR operation.

    Parameters
    ----------
    list1 : list
        list to be combined
    list2 : list
        list to be combined

    Returns
    -------
    result : list
        xor-combined list
    """
    result = list2
    for elem in list1:
        if elem in result:
            result.remove(elem)
        else:
            result.append(elem)
    return result


def measure_pauli(pattern, leave_input, copy=False, use_rustworkx=False):
    """Perform Pauli measurement of a pattern by fast graph state simulator
    uses the decorated-graph method implemented in graphix.graphsim to perform
    the measurements in Pauli bases, and then sort remaining nodes back into
    pattern together with Clifford commands.

    TODO: non-XY plane measurements in original pattern

    Parameters
    ----------
    pattern : graphix.pattern.Pattern object
    leave_input : bool
        True: input nodes will not be removed
        False: all the nodes measured in Pauli bases will be removed
    copy : bool
        True: changes will be applied to new copied object and will be returned
        False: changes will be applied to the supplied Pattern object

    Returns
    -------
    new_pattern : graphix.Pattern object
        pattern with Pauli measurement removed.
        only returned if copy argument is True.


    .. seealso:: :class:`graphix.graphsim.GraphState`
    """
    if not pattern.is_standard():
        pattern.standardize()
    nodes, edges = pattern.get_graph()
    vop_init = pattern.get_vops(conj=False)
    graph_state = GraphState(nodes=nodes, edges=edges, vops=vop_init, use_rustworkx=use_rustworkx)
    results = {}
    to_measure, non_pauli_meas = pauli_nodes(pattern, leave_input)
    if not leave_input and len(list(set(pattern.input_nodes) & set([i[0].node for i in to_measure]))) > 0:
        new_inputs = []
    else:
        new_inputs = pattern.input_nodes
    for cmd in to_measure:
        pattern_cmd: command.Command = cmd[0]
        measurement_basis: str = cmd[1]
        # extract signals for adaptive angle.
        s_signal = 0
        t_signal = 0
        if measurement_basis in [
            "+X",
            "-X",
        ]:  # X meaurement is not affected by s_signal
            t_signal = sum([results[j] for j in pattern_cmd.t_domain])
        elif measurement_basis in ["+Y", "-Y"]:
            s_signal = sum([results[j] for j in pattern_cmd.s_domain])
            t_signal = sum([results[j] for j in pattern_cmd.t_domain])
        elif measurement_basis in [
            "+Z",
            "-Z",
        ]:  # Z meaurement is not affected by t_signal
            s_signal = sum([results[j] for j in pattern_cmd.s_domain])
        else:
            raise ValueError("unknown Pauli measurement basis", measurement_basis)

        if int(s_signal % 2) == 1:  # equivalent to X byproduct
            graph_state.h(pattern_cmd.node)
            graph_state.z(pattern_cmd.node)
            graph_state.h(pattern_cmd.node)
        if int(t_signal % 2) == 1:  # equivalent to Z byproduct
            graph_state.z(pattern_cmd.node)
        basis = measurement_basis
        if basis == "+X":
            results[pattern_cmd.node] = graph_state.measure_x(pattern_cmd.node, choice=0)
        elif basis == "-X":
            results[pattern_cmd.node] = 1 - graph_state.measure_x(pattern_cmd.node, choice=1)
        elif basis == "+Y":
            results[pattern_cmd.node] = graph_state.measure_y(pattern_cmd.node, choice=0)
        elif basis == "-Y":
            results[pattern_cmd.node] = 1 - graph_state.measure_y(pattern_cmd.node, choice=1)
        elif basis == "+Z":
            results[pattern_cmd.node] = graph_state.measure_z(pattern_cmd.node, choice=0)
        elif basis == "-Z":
            results[pattern_cmd.node] = 1 - graph_state.measure_z(pattern_cmd.node, choice=1)
        else:
            raise ValueError("unknown Pauli measurement basis", measurement_basis)

    # measure (remove) isolated nodes. if they aren't Pauli measurements,
    # measuring one of the results with probability of 1 should not occur as was possible above for Pauli measurements,
    # which means we can just choose s=0. We should not remove output nodes even if isolated.
    isolates = graph_state.get_isolates()
    for node in non_pauli_meas:
        if (node in isolates) and (node not in pattern.output_nodes):
            graph_state.remove_node(node)
            results[node] = 0

    # update command sequence
    vops = graph_state.get_vops()
    new_seq = []
    new_seq.extend(command.N(node=index) for index in set(graph_state.nodes) - set(new_inputs))
    new_seq.extend(command.E(nodes=edge) for edge in graph_state.edges)
    new_seq.extend(
        cmd.clifford(graphix.clifford.get(vops[cmd.node]))
        for cmd in pattern
        if cmd.kind == command.CommandKind.M and cmd.node in graph_state.nodes
    )
    new_seq.extend(command.C(node=index, cliff_index=vops[index]) for index in pattern.output_nodes if vops[index] != 0)
    new_seq.extend(cmd for cmd in pattern if cmd.kind in (command.CommandKind.X, command.CommandKind.Z))

    if copy:
        pat = Pattern()
    else:
        pat = pattern

    output_nodes = deepcopy(pattern.output_nodes)
    pat.replace(new_seq, input_nodes=new_inputs)
    pat.reorder_output_nodes(output_nodes)
    assert pat.Nnode == len(graph_state.nodes)
    pat.results = results
    pat._pauli_preprocessed = True
    return pat


def pauli_nodes(pattern: Pattern, leave_input: bool):
    """returns the list of measurement commands that are in Pauli bases
    and that are not dependent on any non-Pauli measurements

    Parameters
    ----------
    pattern : graphix.Pattern object
    leave_input : bool

    Returns
    -------
    pauli_node : list
        list of node indices
    """
    if not pattern.is_standard():
        pattern.standardize()
    m_commands = pattern.get_measurement_commands()
    pauli_node: list[tuple[command.M, str]] = []
    # Nodes that are non-Pauli measured, or pauli measured but depends on pauli measurement
    non_pauli_node: set[int] = set()
    for cmd in m_commands:
        pm = is_pauli_measurement(cmd, ignore_vop=True)
        if pm is not None and (cmd.node not in pattern.input_nodes or not leave_input):
            # Pauli measurement to be removed
            if pm in ["+X", "-X"]:
                if cmd.t_domain & non_pauli_node:  # cmd depend on non-Pauli measurement
                    non_pauli_node.add(cmd.node)
                else:
                    pauli_node.append((cmd, pm))
            elif pm in ["+Y", "-Y"]:
                if (cmd.s_domain | cmd.t_domain) & non_pauli_node:  # cmd depend on non-Pauli measurement
                    non_pauli_node.add(cmd.node)
                else:
                    pauli_node.append((cmd, pm))
            elif pm in ["+Z", "-Z"]:
                if cmd.s_domain & non_pauli_node:  # cmd depend on non-Pauli measurement
                    non_pauli_node.add(cmd.node)
                else:
                    pauli_node.append((cmd, pm))
            else:
                raise ValueError("Unknown Pauli measurement basis")
        else:
            non_pauli_node.add(cmd.node)
    return pauli_node, non_pauli_node


def is_pauli_measurement(cmd: command.Command, ignore_vop=True):
    """Determines whether or not the measurement command is a Pauli measurement,
    and if so returns the measurement basis.

    Parameters
    ----------
    cmd : list
        measurement command. list containing the information of the measurement,
        "M", node index, measurement plane, angle (in unit of pi), s-signal, t-signal, clifford index.

        e.g. `['M', 2, 'XY', 0.25, [], [], 6]`
        for measurement of node 2, in 4/pi angle in XY plane, with local Clifford index 6 (Hadamard).
    ignore_vop : bool
        whether or not to ignore local Clifford to detemrine the measurement basis.

    Returns
    -------
        str, one of '+X', '-X', '+Y', '-Y', '+Z', '-Z'
        if the measurement is not in Pauli basis, returns None.
    """
    assert cmd.kind == command.CommandKind.M
    basis_str = [("+X", "-X"), ("+Y", "-Y"), ("+Z", "-Z")]
    # first item: 0, 1 or 2. correspond to choice of X, Y and Z
    # second item: 0 or 1. correspond to sign (+, -)
    basis_index = (0, 0)
    if np.mod(cmd.angle, 2) == 0:
        if cmd.plane == graphix.pauli.Plane.XY:
            basis_index = (0, 0)
        elif cmd.plane == graphix.pauli.Plane.YZ:
            basis_index = (1, 0)
        elif cmd.plane == graphix.pauli.Plane.XZ:
            basis_index = (0, 0)
        else:
            raise ValueError("Unknown measurement plane")
    elif np.mod(cmd.angle, 2) == 1:
        if cmd.plane == graphix.pauli.Plane.XY:
            basis_index = (0, 1)
        elif cmd.plane == graphix.pauli.Plane.YZ:
            basis_index = (1, 1)
        elif cmd.plane == graphix.pauli.Plane.XZ:
            basis_index = (0, 1)
        else:
            raise ValueError("Unknown measurement plane")
    elif np.mod(cmd.angle, 2) == 0.5:
        if cmd.plane == graphix.pauli.Plane.XY:
            basis_index = (1, 0)
        elif cmd.plane == graphix.pauli.Plane.YZ:
            basis_index = (2, 0)
        elif cmd.plane == graphix.pauli.Plane.XZ:
            basis_index = (2, 0)
        else:
            raise ValueError("Unknown measurement plane")
    elif np.mod(cmd.angle, 2) == 1.5:
        if cmd.plane == graphix.pauli.Plane.XY:
            basis_index = (1, 1)
        elif cmd.plane == graphix.pauli.Plane.YZ:
            basis_index = (2, 1)
        elif cmd.plane == graphix.pauli.Plane.XZ:
            basis_index = (2, 1)
        else:
            raise ValueError("Unknown measurement plane")
    else:
        return None
    if not ignore_vop:
        basis_index = (
            CLIFFORD_MEASURE[cmd.vop][basis_index[0]][0],
            int(np.abs(basis_index[1] - CLIFFORD_MEASURE[cmd.vop][basis_index[0]][1])),
        )
    return basis_str[basis_index[0]][basis_index[1]]


def cmd_to_qasm3(cmd):
    """Converts a command in the pattern into OpenQASM 3.0 statement.

    Parameter
    ---------
    cmd : list
        command [type:str, node:int, attr]

    Yields
    ------
    string
        translated pattern commands in OpenQASM 3.0 language

    """
    name = cmd.name
    if name == "N":
        qubit = cmd.node
        yield "// prepare qubit q" + str(qubit) + "\n"
        yield "qubit q" + str(qubit) + ";\n"
        yield "h q" + str(qubit) + ";\n"
        yield "\n"

    elif name == "E":
        qubits = cmd.nodes
        yield "// entangle qubit q" + str(qubits[0]) + " and q" + str(qubits[1]) + "\n"
        yield "cz q" + str(qubits[0]) + ", q" + str(qubits[1]) + ";\n"
        yield "\n"

    elif name == "M":
        qubit = cmd.node
        plane = cmd.plane
        alpha = cmd.angle
        sdomain = cmd.s_domain
        tdomain = cmd.t_domain
        yield "// measure qubit q" + str(qubit) + "\n"
        yield "bit c" + str(qubit) + ";\n"
        yield "float theta" + str(qubit) + " = 0;\n"
        if plane == graphix.pauli.Plane.XY:
            if sdomain:
                yield "int s" + str(qubit) + " = 0;\n"
                for sid in sdomain:
                    yield "s" + str(qubit) + " += c" + str(sid) + ";\n"
                yield "theta" + str(qubit) + " += (-1)**(s" + str(qubit) + " % 2) * (" + str(alpha) + " * pi);\n"
            if tdomain:
                yield "int t" + str(qubit) + " = 0;\n"
                for tid in tdomain:
                    yield "t" + str(qubit) + " += c" + str(tid) + ";\n"
                yield "theta" + str(qubit) + " += t" + str(qubit) + " * pi;\n"
            yield "p(-theta" + str(qubit) + ") q" + str(qubit) + ";\n"
            yield "h q" + str(qubit) + ";\n"
            yield "c" + str(qubit) + " = measure q" + str(qubit) + ";\n"
            yield "h q" + str(qubit) + ";\n"
            yield "p(theta" + str(qubit) + ") q" + str(qubit) + ";\n"
            yield "\n"

    elif (name == "X") or (name == "Z"):
        qubit = cmd.node
        sdomain = cmd.domain
        yield "// byproduct correction on qubit q" + str(qubit) + "\n"
        yield "int s" + str(qubit) + " = 0;\n"
        for sid in sdomain:
            yield "s" + str(qubit) + " += c" + str(sid) + ";\n"
        yield "if(s" + str(qubit) + " % 2 == 1){\n"
        if name == "X":
            yield "\t x q" + str(qubit) + ";\n}\n"
        else:
            yield "\t z q" + str(qubit) + ";\n}\n"
        yield "\n"

    elif name == "C":
        qubit = cmd.node
        cid = cmd.cliff_index
        yield "// Clifford operations on qubit q" + str(qubit) + "\n"
        for op in CLIFFORD_TO_QASM3[cid]:
            yield str(op) + " q" + str(qubit) + ";\n"
        yield "\n"

    else:
        raise ValueError(f"invalid command {name}")


def assert_permutation(original, user):
    node_set = set(user)
    assert node_set == set(original), f"{node_set} != {set(original)}"
    for node in user:
        if node in node_set:
            node_set.remove(node)
        else:
            raise ValueError(f"{node} appears twice")


@dataclass
class ExtractedSignal:
    """
    Return data structure for `extract_signal`.
    """

    s_domain: set[int]
    "New `s_domain` for the measure command."

    t_domain: set[int]
    "New `t_domain` for the measure command."

    signal: set[int]
    "Domain for the shift command."


def extract_signal(plane: Plane, s_domain: set[int], t_domain: set[int]) -> ExtractedSignal:
    if plane == Plane.XY:
        return ExtractedSignal(s_domain=s_domain, t_domain=set(), signal=t_domain)
    if plane == Plane.XZ:
        return ExtractedSignal(s_domain=set(), t_domain=s_domain ^ t_domain, signal=s_domain)
    if plane == Plane.YZ:
        return ExtractedSignal(s_domain=set(), t_domain=t_domain, signal=s_domain)
    typing_extensions.assert_never(plane)<|MERGE_RESOLUTION|>--- conflicted
+++ resolved
@@ -254,15 +254,7 @@
                 )
             elif cmd.kind == command.CommandKind.X and (command.CommandKind.X in target):
                 count += 1
-<<<<<<< HEAD
-                # remove duplicates
-                _domain = np.array(cmd.domain)
-                uind = np.unique(_domain)
-                unique_domain = [ind for ind in uind if np.count_nonzero(_domain == ind) % 2 == 1]
-                print(f"X byproduct, node = {cmd.node}, domain = {unique_domain}")
-=======
                 print(f"X byproduct, node = {cmd.node}, domain = {cmd.domain}")
->>>>>>> e1f4839d
             elif cmd.kind == command.CommandKind.Z and (command.CommandKind.Z in target):
                 count += 1
                 print(f"Z byproduct, node = {cmd.node}, domain = {cmd.domain}")
