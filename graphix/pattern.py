--- conflicted
+++ resolved
@@ -7,22 +7,16 @@
 
 import copy
 import dataclasses
-<<<<<<< HEAD
 import io
 import subprocess
 import tempfile
 import warnings
+from collections.abc import Iterator
 from copy import deepcopy
 from dataclasses import dataclass
 from enum import Enum
 from pathlib import Path
-from typing import Literal, TypeVar
-=======
-from collections.abc import Iterator
-from copy import deepcopy
-from dataclasses import dataclass
-from typing import TYPE_CHECKING, SupportsFloat
->>>>>>> 1ca40982
+from typing import Literal, SupportsFloat, TypeVar
 
 import networkx as nx
 import typing_extensions
@@ -39,19 +33,12 @@
 from graphix.states import BasicStates
 from graphix.visualization import GraphVisualizer
 
-<<<<<<< HEAD
 if typing_extensions.TYPE_CHECKING:
-    from collections.abc import Iterable, Iterator
-=======
-if TYPE_CHECKING:
-    from collections.abc import Iterator, Mapping
+    from collections.abc import Iterable, Iterator, Mapping
+
+    import PIL.Image.Image
 
     from graphix.parameter import ExpressionOrSupportsFloat, Parameter
-    from graphix.sim.base_backend import State
->>>>>>> 1ca40982
-
-    import PIL.Image.Image
-
     from graphix.sim.base_backend import Backend, BackendState
     from graphix.sim.density_matrix import Data
 
@@ -582,7 +569,6 @@
                 f"{len(self.__seq) - lim} more commands truncated. Change lim argument of print_pattern() to show more"
             )
 
-<<<<<<< HEAD
     def draw(
         self, output: Literal["ascii", "latex", "unicode", "png"] = "ascii", left_to_right: bool = True
     ) -> str | PIL.Image.Image:
@@ -604,9 +590,6 @@
         raise ValueError("Unknown argument value for pattern drawing.")
 
     def standardize(self, method: str = "direct") -> None:
-=======
-    def standardize(self, method="direct") -> None:
->>>>>>> 1ca40982
         """Execute standardization of the pattern.
 
         'standard' pattern is one where commands are sorted in the order of
@@ -1596,13 +1579,8 @@
         return n_list
 
     def simulate_pattern(
-<<<<<<< HEAD
         self, backend: str | Backend = "statevector", input_state: Data = BasicStates.PLUS, **kwargs
     ) -> BackendState:
-=======
-        self, backend: str = "statevector", input_state: BasicStates = BasicStates.PLUS, **kwargs
-    ) -> State:
->>>>>>> 1ca40982
         """Simulate the execution of the pattern by using :class:`graphix.simulator.PatternSimulator`.
 
         Available backend: ['statevector', 'densitymatrix', 'tensornetwork']
@@ -1793,6 +1771,8 @@
         result.__input_nodes = self.__input_nodes.copy()
         result.__output_nodes = self.__output_nodes.copy()
         result.__n_node = self.__n_node
+        result.__nodes = copy.copy(self.__nodes)
+        result.__edges = copy.copy(self.__edges)
         result._pauli_preprocessed = self._pauli_preprocessed
         result.results = self.results.copy()
         return result
