--- conflicted
+++ resolved
@@ -13,12 +13,8 @@
 
 import io
 import networkx as nx
-<<<<<<< HEAD
-import numpy as np
+import typing_extensions
 import warnings
-=======
-import typing_extensions
->>>>>>> df5a7339
 
 from graphix import command
 from graphix.clifford import Clifford
@@ -206,7 +202,6 @@
             and self.output_nodes == other.output_nodes
         )
 
-<<<<<<< HEAD
     def _latex_file_to_image(self, tmpdirname, tmpfilename):
         import os
         import PIL
@@ -305,12 +300,8 @@
             return _trim(image)
 
 
-    def print_pattern(self, lim=40, filter: list[command.CommandKind] = None):
-        """print the pattern sequence (Pattern.seq).
-=======
     def print_pattern(self, lim=40, target: list[CommandKind] | None = None) -> None:
         """Print the pattern sequence (Pattern.seq).
->>>>>>> df5a7339
 
         Parameters
         ----------
