--- conflicted
+++ resolved
@@ -12,14 +12,10 @@
 import warnings
 from copy import deepcopy
 from dataclasses import dataclass
-<<<<<<< HEAD
 import enum
 from enum import Enum
-from typing import TypeVar
-=======
 from pathlib import Path
-from typing import Literal
->>>>>>> b910f994
+from typing import Literal, TypeVar
 
 import networkx as nx
 import typing_extensions
@@ -39,13 +35,10 @@
 if typing_extensions.TYPE_CHECKING:
     from collections.abc import Iterator
 
-<<<<<<< HEAD
+    import PIL.Image.Image
+
     from graphix.sim.base_backend import Backend, State
     from graphix.sim.density_matrix import Data
-=======
-    import PIL.Image.Image
-
->>>>>>> b910f994
 
 
 @dataclass(frozen=True)
@@ -481,9 +474,6 @@
                 f"{len(self.__seq) - lim} more commands truncated. Change lim argument of print_pattern() to show more"
             )
 
-<<<<<<< HEAD
-    def standardize(self, method: str = "direct") -> None:
-=======
     def draw(
         self, output: Literal["ascii", "latex", "unicode", "png"] = "ascii", left_to_right: bool = True
     ) -> str | PIL.Image.Image:
@@ -504,8 +494,7 @@
             return self.to_unicode(left_to_right)
         raise ValueError("Unknown argument value for pattern drawing.")
 
-    def standardize(self, method="direct"):
->>>>>>> b910f994
+    def standardize(self, method: str = "direct") -> None:
         """Execute standardization of the pattern.
 
         'standard' pattern is one where commands are sorted in the order of
