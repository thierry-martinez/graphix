"""Data validator command classes."""

from __future__ import annotations

import dataclasses
import enum
import sys
from enum import Enum
from typing import ClassVar, Literal, Union

import numpy as np
<<<<<<< HEAD
from pydantic import BaseModel, ConfigDict

# TCH001: ExpressionOrFloat is used in pydantic models
import graphix.clifford
from graphix.parameter import ExpressionOrFloat  # noqa: TCH001
from graphix.pauli import Plane

if TYPE_CHECKING:
    from graphix.clifford import Clifford
=======

from graphix import utils
from graphix.clifford import Clifford
from graphix.fundamentals import Plane, Sign
from graphix.measurements import Domains
from graphix.pauli import Pauli
from graphix.states import BasicStates, State
>>>>>>> 7da20956

Node = int


class CommandKind(Enum):
    """Tag for command kind."""

    N = enum.auto()
    M = enum.auto()
    E = enum.auto()
    C = enum.auto()
    X = enum.auto()
    Z = enum.auto()
    S = enum.auto()
    T = enum.auto()


class _KindChecker:
    """Enforce tag field declaration."""

    def __init_subclass__(cls) -> None:
        super().__init_subclass__()
        utils.check_kind(cls, {"CommandKind": CommandKind, "Clifford": Clifford})


@dataclasses.dataclass
class N(_KindChecker):
    """Preparation command."""

    node: Node
    state: State = dataclasses.field(default_factory=lambda: BasicStates.PLUS)
    kind: ClassVar[Literal[CommandKind.N]] = dataclasses.field(default=CommandKind.N, init=False)


@dataclasses.dataclass
class M(_KindChecker):
    """Measurement command. By default the plane is set to 'XY', the angle to 0, empty domains and identity vop."""

<<<<<<< HEAD
    model_config = ConfigDict(arbitrary_types_allowed=True)

    kind: CommandKind = CommandKind.M
    node: Node
    plane: Plane = Plane.XY
    angle: ExpressionOrFloat = 0.0
    s_domain: set[Node] = set()
    t_domain: set[Node] = set()

    def clifford(self, clifford: Clifford) -> M:
        s_domain = self.s_domain
        t_domain = self.t_domain
        for gate in clifford.hsz:
            if gate == graphix.clifford.I:
                pass
            elif gate == graphix.clifford.H:
                t_domain, s_domain = s_domain, t_domain
            elif gate == graphix.clifford.S:
                t_domain ^= s_domain
            elif gate == graphix.clifford.Z:
                pass
            else:
                raise RuntimeError(f"{gate} should be either I, H, S or Z.")
        update = graphix.pauli.MeasureUpdate.compute(self.plane, False, False, clifford)
=======
    node: Node
    plane: Plane = Plane.XY
    angle: float = 0.0
    s_domain: set[Node] = dataclasses.field(default_factory=set)
    t_domain: set[Node] = dataclasses.field(default_factory=set)
    kind: ClassVar[Literal[CommandKind.M]] = dataclasses.field(default=CommandKind.M, init=False)

    def clifford(self, clifford_gate: Clifford) -> M:
        """Apply a Clifford gate to the measure command.

        The returned `M` command is equivalent to the pattern `MC`.
        """
        domains = clifford_gate.commute_domains(Domains(self.s_domain, self.t_domain))
        update = MeasureUpdate.compute(self.plane, False, False, clifford_gate)
>>>>>>> 7da20956
        return M(
            self.node,
            update.new_plane,
            self.angle * update.coeff + update.add_term / np.pi,
            domains.s_domain,
            domains.t_domain,
        )


@dataclasses.dataclass
class E(_KindChecker):
    """Entanglement command."""

    nodes: tuple[Node, Node]
    kind: ClassVar[Literal[CommandKind.E]] = dataclasses.field(default=CommandKind.E, init=False)


@dataclasses.dataclass
class C(_KindChecker):
    """Clifford command."""

    node: Node
    clifford: Clifford
    kind: ClassVar[Literal[CommandKind.C]] = dataclasses.field(default=CommandKind.C, init=False)


@dataclasses.dataclass
class X(_KindChecker):
    """X correction command."""

    node: Node
    domain: set[Node] = dataclasses.field(default_factory=set)
    kind: ClassVar[Literal[CommandKind.X]] = dataclasses.field(default=CommandKind.X, init=False)


@dataclasses.dataclass
class Z(_KindChecker):
    """Z correction command."""

    node: Node
    domain: set[Node] = dataclasses.field(default_factory=set)
    kind: ClassVar[Literal[CommandKind.Z]] = dataclasses.field(default=CommandKind.Z, init=False)


@dataclasses.dataclass
class S(_KindChecker):
    """S command."""

    node: Node
    domain: set[Node] = dataclasses.field(default_factory=set)
    kind: ClassVar[Literal[CommandKind.S]] = dataclasses.field(default=CommandKind.S, init=False)


@dataclasses.dataclass
class T(_KindChecker):
    """T command."""

    node: Node
    domain: set[Node] = dataclasses.field(default_factory=set)
    kind: ClassVar[Literal[CommandKind.T]] = dataclasses.field(default=CommandKind.T, init=False)


if sys.version_info >= (3, 10):
    Command = N | M | E | C | X | Z | S | T
    Correction = X | Z
else:
    Command = Union[N, M, E, C, X, Z, S, T]
    Correction = Union[X, Z]

BaseM = M


@dataclasses.dataclass
class MeasureUpdate:
    """Describe how a measure is changed by the signals and/or a vertex operator."""

    new_plane: Plane
    coeff: int
    add_term: float

    @staticmethod
    def compute(plane: Plane, s: bool, t: bool, clifford_gate: Clifford) -> MeasureUpdate:
        """Compute the update for a given plane, signals and vertex operator."""
        gates = list(map(Pauli.from_axis, plane.axes))
        if s:
            clifford_gate = Clifford.X @ clifford_gate
        if t:
            clifford_gate = Clifford.Z @ clifford_gate
        gates = list(map(clifford_gate.measure, gates))
        new_plane = Plane.from_axes(*(gate.axis for gate in gates))
        cos_pauli = clifford_gate.measure(Pauli.from_axis(plane.cos))
        sin_pauli = clifford_gate.measure(Pauli.from_axis(plane.sin))
        exchange = cos_pauli.axis != new_plane.cos
        coeff = -1 if exchange == (cos_pauli.unit.sign == sin_pauli.unit.sign) else 1
        add_term: float = 0
        if cos_pauli.unit.sign == Sign.MINUS:
            add_term += np.pi
        if exchange:
            add_term = np.pi / 2 - add_term
        return MeasureUpdate(new_plane, coeff, add_term)<|MERGE_RESOLUTION|>--- conflicted
+++ resolved
@@ -9,25 +9,14 @@
 from typing import ClassVar, Literal, Union
 
 import numpy as np
-<<<<<<< HEAD
-from pydantic import BaseModel, ConfigDict
-
-# TCH001: ExpressionOrFloat is used in pydantic models
-import graphix.clifford
-from graphix.parameter import ExpressionOrFloat  # noqa: TCH001
-from graphix.pauli import Plane
-
-if TYPE_CHECKING:
-    from graphix.clifford import Clifford
-=======
 
 from graphix import utils
 from graphix.clifford import Clifford
 from graphix.fundamentals import Plane, Sign
 from graphix.measurements import Domains
+from graphix.parameter import ExpressionOrFloat
 from graphix.pauli import Pauli
 from graphix.states import BasicStates, State
->>>>>>> 7da20956
 
 Node = int
 
@@ -66,35 +55,9 @@
 class M(_KindChecker):
     """Measurement command. By default the plane is set to 'XY', the angle to 0, empty domains and identity vop."""
 
-<<<<<<< HEAD
-    model_config = ConfigDict(arbitrary_types_allowed=True)
-
-    kind: CommandKind = CommandKind.M
     node: Node
     plane: Plane = Plane.XY
     angle: ExpressionOrFloat = 0.0
-    s_domain: set[Node] = set()
-    t_domain: set[Node] = set()
-
-    def clifford(self, clifford: Clifford) -> M:
-        s_domain = self.s_domain
-        t_domain = self.t_domain
-        for gate in clifford.hsz:
-            if gate == graphix.clifford.I:
-                pass
-            elif gate == graphix.clifford.H:
-                t_domain, s_domain = s_domain, t_domain
-            elif gate == graphix.clifford.S:
-                t_domain ^= s_domain
-            elif gate == graphix.clifford.Z:
-                pass
-            else:
-                raise RuntimeError(f"{gate} should be either I, H, S or Z.")
-        update = graphix.pauli.MeasureUpdate.compute(self.plane, False, False, clifford)
-=======
-    node: Node
-    plane: Plane = Plane.XY
-    angle: float = 0.0
     s_domain: set[Node] = dataclasses.field(default_factory=set)
     t_domain: set[Node] = dataclasses.field(default_factory=set)
     kind: ClassVar[Literal[CommandKind.M]] = dataclasses.field(default=CommandKind.M, init=False)
@@ -106,7 +69,6 @@
         """
         domains = clifford_gate.commute_domains(Domains(self.s_domain, self.t_domain))
         update = MeasureUpdate.compute(self.plane, False, False, clifford_gate)
->>>>>>> 7da20956
         return M(
             self.node,
             update.new_plane,
