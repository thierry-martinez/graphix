--- conflicted
+++ resolved
@@ -33,7 +33,6 @@
         n = 3
         k = 0
         # for measurement into |-> returns [[0, 0], ..., [0, 0]] (whose norm is zero)
-<<<<<<< HEAD
         for state in [
             States.plus,
             States.zero,
@@ -45,12 +44,6 @@
             sv = Statevec(nqubit=n)
             sv.evolve(m_op, [k])
             sv.remove_qubit(k)
-=======
-        m_op = np.outer(state, state.T.conjugate())
-        sv = Statevec(nqubit=n)
-        sv.evolve(m_op, [k])
-        sv.remove_qubit(k)
->>>>>>> dd15e5d6
 
         sv2 = Statevec(nqubit=n - 1)
         assert np.abs(sv.psi.flatten().dot(sv2.psi.flatten().conj())) == pytest.approx(1)
