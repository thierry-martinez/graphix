from __future__ import annotations

from typing import TYPE_CHECKING

import numpy as np
import pytest

import graphix.random_objects as randobj
from graphix.channels import (
    KrausChannel,
    dephasing_channel,
    depolarising_channel,
    two_qubit_depolarising_channel,
    two_qubit_depolarising_tensor_channel,
)
from graphix.ops import Ops

if TYPE_CHECKING:
    from numpy.random import Generator


class TestChannel:
    """Tests for Channel class"""

    def test_init_with_data_success(self, fx_rng: Generator) -> None:
        "test for successful intialization"

        prob = fx_rng.uniform()
        mychannel = KrausChannel(
            [
<<<<<<< HEAD
                {
                    "coef": np.sqrt(1 - prob),
                    "operator": np.array([[1.0, 0.0], [0.0, 1.0]]),
                },
                {
                    "coef": np.sqrt(prob),
                    "operator": np.array([[1.0, 0.0], [0.0, -1.0]]),
                },
            ]
=======
                {"coef": np.sqrt(1 - prob), "operator": np.array([[1.0, 0.0], [0.0, 1.0]])},
                {"coef": np.sqrt(prob), "operator": np.array([[1.0, 0.0], [0.0, -1.0]])},
            ],
>>>>>>> dd15e5d6
        )
        assert isinstance(mychannel.nqubit, int)
        assert mychannel.nqubit == 1
        assert mychannel.size == 2
        assert isinstance(mychannel.kraus_ops, (list, np.ndarray, tuple))
        assert mychannel.is_normalized

    def test_init_with_data_fail(self, fx_rng: Generator) -> None:
        "test for unsuccessful intialization"

        prob = fx_rng.uniform()

        # empty data
        with pytest.raises(ValueError):
            _ = KrausChannel([])

        # incorrect parameter type
        with pytest.raises(TypeError):
            _ = KrausChannel("a")

        # incorrect "parameter" key
        with pytest.raises(KeyError):
            _ = KrausChannel(
                [
<<<<<<< HEAD
                    {
                        "coefficients": np.sqrt(1 - prob),
                        "operator": np.array([[1.0, 0.0], [0.0, 1.0]]),
                    },
                    {
                        "coef": np.sqrt(prob),
                        "operator": np.array([[1.0, 0.0], [0.0, -1.0]]),
                    },
                ]
=======
                    {"coefficients": np.sqrt(1 - prob), "operator": np.array([[1.0, 0.0], [0.0, 1.0]])},
                    {"coef": np.sqrt(prob), "operator": np.array([[1.0, 0.0], [0.0, -1.0]])},
                ],
>>>>>>> dd15e5d6
            )

        # incorrect "operator" key
        with pytest.raises(KeyError):
            _ = KrausChannel(
                [
<<<<<<< HEAD
                    {
                        "coef": np.sqrt(1 - prob),
                        "oertor": np.array([[1.0, 0.0], [0.0, 1.0]]),
                    },
                    {
                        "coef": np.sqrt(prob),
                        "operator": np.array([[1.0, 0.0], [0.0, -1.0]]),
                    },
                ]
=======
                    {"coef": np.sqrt(1 - prob), "oertor": np.array([[1.0, 0.0], [0.0, 1.0]])},
                    {"coef": np.sqrt(prob), "operator": np.array([[1.0, 0.0], [0.0, -1.0]])},
                ],
>>>>>>> dd15e5d6
            )

        # incorrect parameter type
        with pytest.raises(TypeError):
            _ = KrausChannel(
                [
                    {"coef": "a", "operator": np.array([[1.0, 0.0], [0.0, 1.0]])},
<<<<<<< HEAD
                    {
                        "coef": np.sqrt(prob),
                        "operator": np.array([[1.0, 0.0], [0.0, -1.0]]),
                    },
                ]
=======
                    {"coef": np.sqrt(prob), "operator": np.array([[1.0, 0.0], [0.0, -1.0]])},
                ],
>>>>>>> dd15e5d6
            )

        # incorrect operator type
        with pytest.raises(TypeError):
            _ = KrausChannel(
                [
                    {"coef": np.sqrt(1 - prob), "operator": "a"},
<<<<<<< HEAD
                    {
                        "coef": np.sqrt(prob),
                        "operator": np.array([[1.0, 0.0], [0.0, -1.0]]),
                    },
                ]
=======
                    {"coef": np.sqrt(prob), "operator": np.array([[1.0, 0.0], [0.0, -1.0]])},
                ],
>>>>>>> dd15e5d6
            )

        # incorrect operator dimension
        with pytest.raises(ValueError):
            _ = KrausChannel(
                [
                    {"coef": np.sqrt(1 - prob), "operator": np.array([1.0, 0.0])},
<<<<<<< HEAD
                    {
                        "coef": np.sqrt(prob),
                        "operator": np.array([[1.0, 0.0], [0.0, -1.0]]),
                    },
                ]
=======
                    {"coef": np.sqrt(prob), "operator": np.array([[1.0, 0.0], [0.0, -1.0]])},
                ],
>>>>>>> dd15e5d6
            )

        # incorrect operator dimension: square but not qubits
        with pytest.raises(ValueError):
            _ = KrausChannel(
                [
                    {"coef": np.sqrt(1 - prob), "operator": fx_rng.uniform(size=(3, 3))},
                    {"coef": np.sqrt(prob), "operator": fx_rng.uniform(size=(3, 3))},
                ],
            )

        # doesn't square to 1. Not normalized. Parameter.
        with pytest.raises(ValueError):
            _ = KrausChannel(
                [
<<<<<<< HEAD
                    {
                        "coef": 2 * np.sqrt(1 - prob),
                        "operator": np.array([[1.0, 0.0], [0.0, 1.0]]),
                    },
                    {
                        "coef": np.sqrt(prob),
                        "operator": np.array([[1.0, 0.0], [0.0, -1.0]]),
                    },
                ]
=======
                    {"coef": 2 * np.sqrt(1 - prob), "operator": np.array([[1.0, 0.0], [0.0, 1.0]])},
                    {"coef": np.sqrt(prob), "operator": np.array([[1.0, 0.0], [0.0, -1.0]])},
                ],
>>>>>>> dd15e5d6
            )

        # doesn't square to 1. Not normalized. Operator.
        with pytest.raises(ValueError):
            _ = KrausChannel(
                [
<<<<<<< HEAD
                    {
                        "coef": np.sqrt(1 - prob),
                        "operator": np.array([[1.0, 0.0], [0.0, 1.0]]),
                    },
                    {
                        "coef": np.sqrt(prob),
                        "operator": np.array([[1.0, 3.0], [0.0, -1.0]]),
                    },
                ]
=======
                    {"coef": np.sqrt(1 - prob), "operator": np.array([[1.0, 0.0], [0.0, 1.0]])},
                    {"coef": np.sqrt(prob), "operator": np.array([[1.0, 3.0], [0.0, -1.0]])},
                ],
>>>>>>> dd15e5d6
            )

        # incorrect rank (number of kraus_operators)
        # use a random channel to do that.
        with pytest.raises(ValueError):
            randobj.rand_channel_kraus(dim=2**2, rank=20)

    def test_dephasing_channel(self, fx_rng: Generator) -> None:

        prob = fx_rng.uniform()
        data = [
            {"coef": np.sqrt(1 - prob), "operator": np.array([[1.0, 0.0], [0.0, 1.0]])},
            {"coef": np.sqrt(prob), "operator": Ops.z},
        ]
        dephase_channel = dephasing_channel(prob)
        assert isinstance(dephase_channel, KrausChannel)
        assert dephase_channel.nqubit == 1
        assert dephase_channel.size == 2
        assert dephase_channel.is_normalized

        for i in range(len(dephase_channel.kraus_ops)):
            assert np.allclose(dephase_channel.kraus_ops[i]["coef"], data[i]["coef"])
            assert np.allclose(dephase_channel.kraus_ops[i]["operator"], data[i]["operator"])

    def test_depolarising_channel(self, fx_rng: Generator) -> None:

        prob = fx_rng.uniform()
        data = [
            {"coef": np.sqrt(1 - prob), "operator": np.eye(2)},
            {"coef": np.sqrt(prob / 3.0), "operator": Ops.x},
            {"coef": np.sqrt(prob / 3.0), "operator": Ops.y},
            {"coef": np.sqrt(prob / 3.0), "operator": Ops.z},
        ]

        depol_channel = depolarising_channel(prob)

        assert isinstance(depol_channel, KrausChannel)
        assert depol_channel.nqubit == 1
        assert depol_channel.size == 4
        assert depol_channel.is_normalized

        for i in range(len(depol_channel.kraus_ops)):
            assert np.allclose(depol_channel.kraus_ops[i]["coef"], data[i]["coef"])
            assert np.allclose(depol_channel.kraus_ops[i]["operator"], data[i]["operator"])

    def test_2_qubit_depolarising_channel(self, fx_rng: Generator) -> None:

        prob = fx_rng.uniform()
        data = [
            {"coef": np.sqrt(1 - prob), "operator": np.kron(np.eye(2), np.eye(2))},
            {"coef": np.sqrt(prob / 15.0), "operator": np.kron(Ops.x, Ops.x)},
            {"coef": np.sqrt(prob / 15.0), "operator": np.kron(Ops.z, Ops.z)},
            {"coef": np.sqrt(prob / 15.0), "operator": np.kron(Ops.x, np.eye(2))},
            {"coef": np.sqrt(prob / 15.0), "operator": np.kron(Ops.y, Ops.y)},
            {"coef": np.sqrt(prob / 15.0), "operator": np.kron(Ops.y, np.eye(2))},
            {"coef": np.sqrt(prob / 15.0), "operator": np.kron(Ops.z, np.eye(2))},
            {"coef": np.sqrt(prob / 15.0), "operator": np.kron(np.eye(2), Ops.x)},
            {"coef": np.sqrt(prob / 15.0), "operator": np.kron(np.eye(2), Ops.y)},
            {"coef": np.sqrt(prob / 15.0), "operator": np.kron(np.eye(2), Ops.z)},
            {"coef": np.sqrt(prob / 15.0), "operator": np.kron(Ops.x, Ops.y)},
            {"coef": np.sqrt(prob / 15.0), "operator": np.kron(Ops.x, Ops.z)},
            {"coef": np.sqrt(prob / 15.0), "operator": np.kron(Ops.y, Ops.x)},
            {"coef": np.sqrt(prob / 15.0), "operator": np.kron(Ops.y, Ops.z)},
            {"coef": np.sqrt(prob / 15.0), "operator": np.kron(Ops.z, Ops.y)},
            {"coef": np.sqrt(prob / 15.0), "operator": np.kron(Ops.z, Ops.x)},
        ]

        depol_channel_2_qubit = two_qubit_depolarising_channel(prob)

        assert isinstance(depol_channel_2_qubit, KrausChannel)
        assert depol_channel_2_qubit.nqubit == 2
        assert depol_channel_2_qubit.size == 16
        assert depol_channel_2_qubit.is_normalized

        for i in range(len(depol_channel_2_qubit.kraus_ops)):
            assert np.allclose(depol_channel_2_qubit.kraus_ops[i]["coef"], data[i]["coef"])
            assert np.allclose(depol_channel_2_qubit.kraus_ops[i]["operator"], data[i]["operator"])

    def test_2_qubit_depolarising_tensor_channel(self, fx_rng: Generator) -> None:

        prob = fx_rng.uniform()
        data = [
            {"coef": 1 - prob, "operator": np.kron(np.eye(2), np.eye(2))},
            {"coef": prob / 3.0, "operator": np.kron(Ops.x, Ops.x)},
            {"coef": prob / 3.0, "operator": np.kron(Ops.y, Ops.y)},
            {"coef": prob / 3.0, "operator": np.kron(Ops.z, Ops.z)},
            {
                "coef": np.sqrt(1 - prob) * np.sqrt(prob / 3.0),
                "operator": np.kron(Ops.x, np.eye(2)),
            },
            {
                "coef": np.sqrt(1 - prob) * np.sqrt(prob / 3.0),
                "operator": np.kron(Ops.y, np.eye(2)),
            },
            {
                "coef": np.sqrt(1 - prob) * np.sqrt(prob / 3.0),
                "operator": np.kron(Ops.z, np.eye(2)),
            },
            {
                "coef": np.sqrt(1 - prob) * np.sqrt(prob / 3.0),
                "operator": np.kron(np.eye(2), Ops.x),
            },
            {
                "coef": np.sqrt(1 - prob) * np.sqrt(prob / 3.0),
                "operator": np.kron(np.eye(2), Ops.y),
            },
            {
                "coef": np.sqrt(1 - prob) * np.sqrt(prob / 3.0),
                "operator": np.kron(np.eye(2), Ops.z),
            },
            {"coef": prob / 3.0, "operator": np.kron(Ops.x, Ops.y)},
            {"coef": prob / 3.0, "operator": np.kron(Ops.x, Ops.z)},
            {"coef": prob / 3.0, "operator": np.kron(Ops.y, Ops.x)},
            {"coef": prob / 3.0, "operator": np.kron(Ops.y, Ops.z)},
            {"coef": prob / 3.0, "operator": np.kron(Ops.z, Ops.x)},
            {"coef": prob / 3.0, "operator": np.kron(Ops.z, Ops.y)},
        ]

        depol_tensor_channel_2_qubit = two_qubit_depolarising_tensor_channel(prob)

        assert isinstance(depol_tensor_channel_2_qubit, KrausChannel)
        assert depol_tensor_channel_2_qubit.nqubit == 2
        assert depol_tensor_channel_2_qubit.size == 16
        assert depol_tensor_channel_2_qubit.is_normalized

        for i in range(len(depol_tensor_channel_2_qubit.kraus_ops)):
<<<<<<< HEAD
            np.testing.assert_allclose(depol_tensor_channel_2_qubit.kraus_ops[i]["coef"], data[i]["coef"])
            np.testing.assert_allclose(
                depol_tensor_channel_2_qubit.kraus_ops[i]["operator"],
                data[i]["operator"],
            )


if __name__ == "__main__":
    np.random.seed(2)
    unittest.main()
=======
            assert np.allclose(depol_tensor_channel_2_qubit.kraus_ops[i]["coef"], data[i]["coef"])
            assert np.allclose(depol_tensor_channel_2_qubit.kraus_ops[i]["operator"], data[i]["operator"])
>>>>>>> dd15e5d6
<|MERGE_RESOLUTION|>--- conflicted
+++ resolved
@@ -28,7 +28,6 @@
         prob = fx_rng.uniform()
         mychannel = KrausChannel(
             [
-<<<<<<< HEAD
                 {
                     "coef": np.sqrt(1 - prob),
                     "operator": np.array([[1.0, 0.0], [0.0, 1.0]]),
@@ -38,11 +37,6 @@
                     "operator": np.array([[1.0, 0.0], [0.0, -1.0]]),
                 },
             ]
-=======
-                {"coef": np.sqrt(1 - prob), "operator": np.array([[1.0, 0.0], [0.0, 1.0]])},
-                {"coef": np.sqrt(prob), "operator": np.array([[1.0, 0.0], [0.0, -1.0]])},
-            ],
->>>>>>> dd15e5d6
         )
         assert isinstance(mychannel.nqubit, int)
         assert mychannel.nqubit == 1
@@ -67,7 +61,6 @@
         with pytest.raises(KeyError):
             _ = KrausChannel(
                 [
-<<<<<<< HEAD
                     {
                         "coefficients": np.sqrt(1 - prob),
                         "operator": np.array([[1.0, 0.0], [0.0, 1.0]]),
@@ -77,32 +70,21 @@
                         "operator": np.array([[1.0, 0.0], [0.0, -1.0]]),
                     },
                 ]
-=======
-                    {"coefficients": np.sqrt(1 - prob), "operator": np.array([[1.0, 0.0], [0.0, 1.0]])},
-                    {"coef": np.sqrt(prob), "operator": np.array([[1.0, 0.0], [0.0, -1.0]])},
-                ],
->>>>>>> dd15e5d6
             )
 
         # incorrect "operator" key
         with pytest.raises(KeyError):
             _ = KrausChannel(
                 [
-<<<<<<< HEAD
                     {
                         "coef": np.sqrt(1 - prob),
-                        "oertor": np.array([[1.0, 0.0], [0.0, 1.0]]),
-                    },
-                    {
-                        "coef": np.sqrt(prob),
-                        "operator": np.array([[1.0, 0.0], [0.0, -1.0]]),
-                    },
-                ]
-=======
-                    {"coef": np.sqrt(1 - prob), "oertor": np.array([[1.0, 0.0], [0.0, 1.0]])},
-                    {"coef": np.sqrt(prob), "operator": np.array([[1.0, 0.0], [0.0, -1.0]])},
-                ],
->>>>>>> dd15e5d6
+                        "operator": np.array([[1.0, 0.0], [0.0, 1.0]]),
+                    },
+                    {
+                        "coef": np.sqrt(prob),
+                        "operator": np.array([[1.0, 0.0], [0.0, -1.0]]),
+                    },
+                ]
             )
 
         # incorrect parameter type
@@ -110,16 +92,11 @@
             _ = KrausChannel(
                 [
                     {"coef": "a", "operator": np.array([[1.0, 0.0], [0.0, 1.0]])},
-<<<<<<< HEAD
-                    {
-                        "coef": np.sqrt(prob),
-                        "operator": np.array([[1.0, 0.0], [0.0, -1.0]]),
-                    },
-                ]
-=======
-                    {"coef": np.sqrt(prob), "operator": np.array([[1.0, 0.0], [0.0, -1.0]])},
-                ],
->>>>>>> dd15e5d6
+                    {
+                        "coef": np.sqrt(prob),
+                        "operator": np.array([[1.0, 0.0], [0.0, -1.0]]),
+                    },
+                ]
             )
 
         # incorrect operator type
@@ -127,16 +104,11 @@
             _ = KrausChannel(
                 [
                     {"coef": np.sqrt(1 - prob), "operator": "a"},
-<<<<<<< HEAD
-                    {
-                        "coef": np.sqrt(prob),
-                        "operator": np.array([[1.0, 0.0], [0.0, -1.0]]),
-                    },
-                ]
-=======
-                    {"coef": np.sqrt(prob), "operator": np.array([[1.0, 0.0], [0.0, -1.0]])},
-                ],
->>>>>>> dd15e5d6
+                    {
+                        "coef": np.sqrt(prob),
+                        "operator": np.array([[1.0, 0.0], [0.0, -1.0]]),
+                    },
+                ]
             )
 
         # incorrect operator dimension
@@ -144,16 +116,11 @@
             _ = KrausChannel(
                 [
                     {"coef": np.sqrt(1 - prob), "operator": np.array([1.0, 0.0])},
-<<<<<<< HEAD
-                    {
-                        "coef": np.sqrt(prob),
-                        "operator": np.array([[1.0, 0.0], [0.0, -1.0]]),
-                    },
-                ]
-=======
-                    {"coef": np.sqrt(prob), "operator": np.array([[1.0, 0.0], [0.0, -1.0]])},
-                ],
->>>>>>> dd15e5d6
+                    {
+                        "coef": np.sqrt(prob),
+                        "operator": np.array([[1.0, 0.0], [0.0, -1.0]]),
+                    },
+                ]
             )
 
         # incorrect operator dimension: square but not qubits
@@ -169,7 +136,6 @@
         with pytest.raises(ValueError):
             _ = KrausChannel(
                 [
-<<<<<<< HEAD
                     {
                         "coef": 2 * np.sqrt(1 - prob),
                         "operator": np.array([[1.0, 0.0], [0.0, 1.0]]),
@@ -179,18 +145,12 @@
                         "operator": np.array([[1.0, 0.0], [0.0, -1.0]]),
                     },
                 ]
-=======
-                    {"coef": 2 * np.sqrt(1 - prob), "operator": np.array([[1.0, 0.0], [0.0, 1.0]])},
-                    {"coef": np.sqrt(prob), "operator": np.array([[1.0, 0.0], [0.0, -1.0]])},
-                ],
->>>>>>> dd15e5d6
             )
 
         # doesn't square to 1. Not normalized. Operator.
         with pytest.raises(ValueError):
             _ = KrausChannel(
                 [
-<<<<<<< HEAD
                     {
                         "coef": np.sqrt(1 - prob),
                         "operator": np.array([[1.0, 0.0], [0.0, 1.0]]),
@@ -200,11 +160,6 @@
                         "operator": np.array([[1.0, 3.0], [0.0, -1.0]]),
                     },
                 ]
-=======
-                    {"coef": np.sqrt(1 - prob), "operator": np.array([[1.0, 0.0], [0.0, 1.0]])},
-                    {"coef": np.sqrt(prob), "operator": np.array([[1.0, 3.0], [0.0, -1.0]])},
-                ],
->>>>>>> dd15e5d6
             )
 
         # incorrect rank (number of kraus_operators)
@@ -331,7 +286,6 @@
         assert depol_tensor_channel_2_qubit.is_normalized
 
         for i in range(len(depol_tensor_channel_2_qubit.kraus_ops)):
-<<<<<<< HEAD
             np.testing.assert_allclose(depol_tensor_channel_2_qubit.kraus_ops[i]["coef"], data[i]["coef"])
             np.testing.assert_allclose(
                 depol_tensor_channel_2_qubit.kraus_ops[i]["operator"],
@@ -341,8 +295,4 @@
 
 if __name__ == "__main__":
     np.random.seed(2)
-    unittest.main()
-=======
-            assert np.allclose(depol_tensor_channel_2_qubit.kraus_ops[i]["coef"], data[i]["coef"])
-            assert np.allclose(depol_tensor_channel_2_qubit.kraus_ops[i]["operator"], data[i]["operator"])
->>>>>>> dd15e5d6
+    unittest.main()