--- conflicted
+++ resolved
@@ -6,12 +6,6 @@
 import pytest
 
 import graphix.random_objects as randobj
-<<<<<<< HEAD
-from graphix.channels import (KrausChannel, dephasing_channel,
-                              depolarising_channel,
-                              two_qubit_depolarising_channel,
-                              two_qubit_depolarising_tensor_channel)
-=======
 from graphix.channels import (
     KrausChannel,
     dephasing_channel,
@@ -19,7 +13,6 @@
     two_qubit_depolarising_channel,
     two_qubit_depolarising_tensor_channel,
 )
->>>>>>> 33ed1ea4
 from graphix.ops import Ops
 
 if TYPE_CHECKING:
