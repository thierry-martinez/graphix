--- conflicted
+++ resolved
@@ -10,25 +10,12 @@
 import pytest
 from numpy.random import PCG64, Generator
 
-<<<<<<< HEAD
-import graphix.clifford
-import graphix.ops
-import graphix.parameter
-import graphix.pauli
-import graphix.sim.base_backend
-import graphix.states
-import tests.random_circuit as rc
-from graphix.command import E, M, N
-from graphix.pattern import CommandNode, Pattern
-from graphix.pauli import Plane
-=======
 from graphix.clifford import Clifford
 from graphix.command import C, CommandKind, E, M, N, X, Z
 from graphix.fundamentals import Plane
 from graphix.measurements import PauliMeasurement
 from graphix.pattern import CommandNode, Pattern, shift_outcomes
 from graphix.random_objects import rand_circuit, rand_gate
->>>>>>> 7da20956
 from graphix.sim.density_matrix import DensityMatrix
 from graphix.simulator import PatternSimulator
 from graphix.states import PlanarState
