--- conflicted
+++ resolved
@@ -5,12 +5,8 @@
 from typing import TYPE_CHECKING, Dict, NamedTuple, Set, Tuple
 
 import networkx as nx
-<<<<<<< HEAD
-import numpy as np
-=======
 import pytest
 from numpy.random import PCG64, Generator
->>>>>>> 0cf601aa
 
 from graphix.gflow import find_flow, find_gflow, find_pauliflow, verify_flow, verify_gflow, verify_pauliflow
 from tests.random_circuit import get_rand_circuit
