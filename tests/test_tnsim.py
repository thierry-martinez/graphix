--- conflicted
+++ resolved
@@ -55,13 +55,8 @@
         random_vec = np.array([1.0, 1.0, 1.0, 1.0]).reshape(2, 2)
         circuit = Circuit(2)
         pattern = circuit.transpile().pattern
-<<<<<<< HEAD
-        pattern.add(["E", (0, 1)])
-        tn = pattern.simulate_pattern(backend="tensornetwork")
-=======
         pattern.add(E(nodes=(0, 1)))
         tn = pattern.simulate_pattern(backend="tensornetwork", graph_prep="sequential")
->>>>>>> c563fc04
         dummy_index = [gen_str() for _ in range(2)]
         for qubit_index, n in enumerate(tn._dangling):
             ind = tn._dangling[n]
