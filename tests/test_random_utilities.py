--- conflicted
+++ resolved
@@ -165,11 +165,7 @@
     def test_random_pauli_channel_success(self, fx_rng: Generator) -> None:
         nqb = int(fx_rng.integers(2, 6))
         rk = int(fx_rng.integers(1, 2**nqb + 1))
-<<<<<<< HEAD
-        pauli_channel = randobj.rand_Pauli_channel_kraus(dim=2**nqb, rank=rk, rng=fx_rng)  # default is full rank
-=======
-        pauli_channel = randobj.rand_pauli_channel_kraus(dim=2**nqb, rank=rk)  # default is full rank
->>>>>>> 124e3ab9
+        pauli_channel = randobj.rand_pauli_channel_kraus(dim=2**nqb, rank=rk, rng=fx_rng)  # default is full rank
 
         assert isinstance(pauli_channel, KrausChannel)
         assert pauli_channel.nqubit == nqb
@@ -180,26 +176,13 @@
         nqb = 3
         rk = 2
         with pytest.raises(TypeError):
-<<<<<<< HEAD
-            randobj.rand_Pauli_channel_kraus(dim=2**nqb, rank=rk + 0.5, rng=fx_rng)
+            randobj.rand_pauli_channel_kraus(dim=2**nqb, rank=rk + 0.5, rng=fx_rng)
 
         with pytest.raises(ValueError):
-            randobj.rand_Pauli_channel_kraus(dim=2**nqb + 0.5, rank=rk, rng=fx_rng)
+            randobj.rand_pauli_channel_kraus(dim=2**nqb + 0.5, rank=rk, rng=fx_rng)
 
         with pytest.raises(ValueError):
-            randobj.rand_Pauli_channel_kraus(dim=2**nqb, rank=-3, rng=fx_rng)
+            randobj.rand_pauli_channel_kraus(dim=2**nqb, rank=-3, rng=fx_rng)
 
         with pytest.raises(ValueError):
-            randobj.rand_Pauli_channel_kraus(dim=2**nqb + 1, rank=rk, rng=fx_rng)
-=======
-            randobj.rand_pauli_channel_kraus(dim=2**nqb, rank=rk + 0.5)
-
-        with pytest.raises(ValueError):
-            randobj.rand_pauli_channel_kraus(dim=2**nqb + 0.5, rank=rk)
-
-        with pytest.raises(ValueError):
-            randobj.rand_pauli_channel_kraus(dim=2**nqb, rank=-3)
-
-        with pytest.raises(ValueError):
-            randobj.rand_pauli_channel_kraus(dim=2**nqb + 1, rank=rk)
->>>>>>> 124e3ab9
+            randobj.rand_pauli_channel_kraus(dim=2**nqb + 1, rank=rk, rng=fx_rng)