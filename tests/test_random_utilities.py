from __future__ import annotations

from typing import TYPE_CHECKING

import numpy as np
import pytest

import graphix.random_objects as randobj
from graphix.channels import KrausChannel
from graphix.linalg_validations import check_data_dims, check_hermitian, check_psd, check_square, check_unit_trace
from graphix.ops import Ops
from graphix.sim.density_matrix import DensityMatrix

if TYPE_CHECKING:
    from numpy.random import Generator


class TestUtilities:
    def test_rand_herm(self, fx_rng: Generator) -> None:
        tmp = randobj.rand_herm(fx_rng.integers(2, 20))
        assert np.allclose(tmp, tmp.conj().T)

    # TODO : work on that. Verify an a random vector and not at the operator level...

    def test_rand_unit(self, fx_rng: Generator) -> None:
        d = fx_rng.integers(2, 20)
        tmp = randobj.rand_unit(d)
        print(type(tmp), tmp.dtype)

        # different default values for testing.assert_allclose and all_close!
        assert np.allclose(tmp @ tmp.conj().T, np.eye(d), atol=1e-15)
        assert np.allclose(tmp.conj().T @ tmp, np.eye(d), atol=1e-15)

    def test_random_channel_success(self, fx_rng: Generator) -> None:

        nqb = int(fx_rng.integers(1, 5))
        dim = 2**nqb  # fx_rng.integers(2, 8)

        # no rank feature
        channel = randobj.rand_channel_kraus(dim=dim)

        assert isinstance(channel, KrausChannel)
        assert check_data_dims(channel.kraus_ops)
        assert channel.kraus_ops[0]["operator"].shape == (dim, dim)
        assert channel.nqubit == nqb
        assert channel.size == dim**2
        assert channel.is_normalized

        rk = int(fx_rng.integers(1, dim**2 + 1))
        channel = randobj.rand_channel_kraus(dim=dim, rank=rk)

        assert isinstance(channel, KrausChannel)
        assert check_data_dims(channel.kraus_ops)
        assert channel.kraus_ops[0]["operator"].shape == (dim, dim)
        assert channel.nqubit == nqb
        assert channel.size == rk
        assert channel.is_normalized

    def test_random_channel_fail(self) -> None:

        # incorrect rank type
<<<<<<< HEAD
        with self.assertRaises(TypeError):
            randobj.rand_channel_kraus(dim=2**2, rank=3.0)

        # null rank
        with self.assertRaises(ValueError):
            randobj.rand_channel_kraus(dim=2**2, rank=0)
=======
        with pytest.raises(TypeError):
            _ = randobj.rand_channel_kraus(dim=2**2, rank=3.0)

        # null rank
        with pytest.raises(ValueError):
            _ = randobj.rand_channel_kraus(dim=2**2, rank=0)
>>>>>>> 0cf601aa

    def test_rand_gauss_cpx(self, fx_rng: Generator) -> None:

        nsample = int(1e4)

        dim = fx_rng.integers(2, 20)
        tmp = [randobj.rand_gauss_cpx_mat(dim=dim) for _ in range(nsample)]

        dimset = {i.shape for i in tmp}
        assert len(dimset) == 1
        assert next(iter(dimset)) == (dim, dim)

    def test_check_psd_success(self, fx_rng: Generator) -> None:

        # Generate a random mixed state from state vectors with same probability
        # We know this is PSD

        nqb = fx_rng.integers(2, 7)

        dim = 2**nqb
        m = fx_rng.integers(1, dim)

        dm = np.zeros((dim,) * 2, dtype=np.complex128)

        # TODO optimize that
        for _ in range(m):
            psi = fx_rng.uniform(size=dim) + 1j * fx_rng.uniform(size=dim)
            psi /= np.sqrt(np.sum(np.abs(psi) ** 2))
            dm += np.outer(psi, psi.conj()) / m

        assert check_psd(dm)

    def test_check_psd_fail(self, fx_rng: Generator) -> None:

        # not hermitian
        # don't use dim = 2, too easy to have a PSD matrix.
        # NOTE useless test since eigvalsh treats the matrix as hermitian and takes only the L or U part

        l = fx_rng.integers(5, 20)

        mat = fx_rng.uniform(size=(l, l)) + 1j * fx_rng.uniform(size=(l, l))

        # eigvalsh doesn't raise a LinAlgError since just use upper or lower part of the matrix.
        # instead Value error
        with pytest.raises(ValueError):
            check_psd(mat)

        # hermitian but not positive eigenvalues
        mat = randobj.rand_herm(l)

        with pytest.raises(ValueError):
            check_psd(mat)

    def test_rand_dm(self, fx_rng: Generator) -> None:
        # needs to be power of 2 dimension since builds a DM object
        dm = randobj.rand_dm(2 ** fx_rng.integers(2, 5))

        assert isinstance(dm, DensityMatrix)
        assert check_square(dm.rho)
        assert check_hermitian(dm.rho)
        assert check_psd(dm.rho)
        assert check_unit_trace(dm.rho)

    # try with incorrect dimension
<<<<<<< HEAD
    def test_rand_dm_fail(self):
        with self.assertRaises(ValueError):
            randobj.rand_dm(2 ** np.random.randint(2, 5) + 1)
=======
    def test_rand_dm_fail(self, fx_rng: Generator) -> None:
        with pytest.raises(ValueError):
            _ = randobj.rand_dm(2 ** fx_rng.integers(2, 5) + 1)
>>>>>>> 0cf601aa

    def test_rand_dm_rank(self, fx_rng: Generator) -> None:

        rk = 3
        dm = randobj.rand_dm(2 ** fx_rng.integers(2, 5), rank=rk)

        assert isinstance(dm, DensityMatrix)
        assert check_square(dm.rho)
        assert check_hermitian(dm.rho)
        assert check_psd(dm.rho)
        assert check_unit_trace(dm.rho)

        evals = np.linalg.eigvalsh(dm.rho)

        evals[np.abs(evals) < 1e-15] = 0

        assert rk == np.count_nonzero(evals)

    # TODO move that somewhere else?
    def test_pauli_tensor_ops(self, fx_rng: Generator) -> None:
        nqb = int(fx_rng.integers(2, 6))
        pauli_tensor_ops = Ops.build_tensor_Pauli_ops(nqb)

        assert len(pauli_tensor_ops) == 4**nqb

        dims = np.array([i.shape for i in pauli_tensor_ops])
        # or np.apply_along_axis ?
        assert np.all(dims == (2**nqb, 2**nqb))

    def test_pauli_tensor_ops_fail(self, fx_rng: Generator) -> None:

<<<<<<< HEAD
        with self.assertRaises(TypeError):
            Ops.build_tensor_Pauli_ops(np.random.randint(2, 6) + 0.5)

        with self.assertRaises(ValueError):
            Ops.build_tensor_Pauli_ops(0)
=======
        with pytest.raises(TypeError):
            _ = Ops.build_tensor_Pauli_ops(fx_rng.integers(2, 6) + 0.5)

        with pytest.raises(ValueError):
            _ = Ops.build_tensor_Pauli_ops(0)
>>>>>>> 0cf601aa

    def test_random_pauli_channel_success(self, fx_rng: Generator) -> None:

        nqb = int(fx_rng.integers(2, 6))
        rk = int(fx_rng.integers(1, 2**nqb + 1))
        pauli_channel = randobj.rand_Pauli_channel_kraus(dim=2**nqb, rank=rk)  # default is full rank

        assert isinstance(pauli_channel, KrausChannel)
        assert pauli_channel.nqubit == nqb
        assert pauli_channel.size == rk
        assert pauli_channel.is_normalized

    def test_random_pauli_channel_fail(self) -> None:
        nqb = 3
        rk = 2
<<<<<<< HEAD
        with self.assertRaises(TypeError):
            randobj.rand_Pauli_channel_kraus(dim=2**nqb, rank=rk + 0.5)

        with self.assertRaises(ValueError):
            randobj.rand_Pauli_channel_kraus(dim=2**nqb + 0.5, rank=rk)

        with self.assertRaises(ValueError):
            randobj.rand_Pauli_channel_kraus(dim=2**nqb, rank=-3)

        with self.assertRaises(ValueError):
            randobj.rand_Pauli_channel_kraus(dim=2**nqb + 1, rank=rk)
=======
        with pytest.raises(TypeError):
            randobj.rand_Pauli_channel_kraus(dim=2**nqb, rank=rk + 0.5)

        with pytest.raises(ValueError):
            randobj.rand_Pauli_channel_kraus(dim=2**nqb + 0.5, rank=rk)
>>>>>>> 0cf601aa

        with pytest.raises(ValueError):
            randobj.rand_Pauli_channel_kraus(dim=2**nqb, rank=-3)

        with pytest.raises(ValueError):
            randobj.rand_Pauli_channel_kraus(dim=2**nqb + 1, rank=rk)<|MERGE_RESOLUTION|>--- conflicted
+++ resolved
@@ -59,21 +59,12 @@
     def test_random_channel_fail(self) -> None:
 
         # incorrect rank type
-<<<<<<< HEAD
-        with self.assertRaises(TypeError):
-            randobj.rand_channel_kraus(dim=2**2, rank=3.0)
-
-        # null rank
-        with self.assertRaises(ValueError):
-            randobj.rand_channel_kraus(dim=2**2, rank=0)
-=======
         with pytest.raises(TypeError):
             _ = randobj.rand_channel_kraus(dim=2**2, rank=3.0)
 
         # null rank
         with pytest.raises(ValueError):
             _ = randobj.rand_channel_kraus(dim=2**2, rank=0)
->>>>>>> 0cf601aa
 
     def test_rand_gauss_cpx(self, fx_rng: Generator) -> None:
 
@@ -138,15 +129,9 @@
         assert check_unit_trace(dm.rho)
 
     # try with incorrect dimension
-<<<<<<< HEAD
-    def test_rand_dm_fail(self):
-        with self.assertRaises(ValueError):
-            randobj.rand_dm(2 ** np.random.randint(2, 5) + 1)
-=======
     def test_rand_dm_fail(self, fx_rng: Generator) -> None:
         with pytest.raises(ValueError):
             _ = randobj.rand_dm(2 ** fx_rng.integers(2, 5) + 1)
->>>>>>> 0cf601aa
 
     def test_rand_dm_rank(self, fx_rng: Generator) -> None:
 
@@ -178,19 +163,11 @@
 
     def test_pauli_tensor_ops_fail(self, fx_rng: Generator) -> None:
 
-<<<<<<< HEAD
-        with self.assertRaises(TypeError):
-            Ops.build_tensor_Pauli_ops(np.random.randint(2, 6) + 0.5)
-
-        with self.assertRaises(ValueError):
-            Ops.build_tensor_Pauli_ops(0)
-=======
         with pytest.raises(TypeError):
             _ = Ops.build_tensor_Pauli_ops(fx_rng.integers(2, 6) + 0.5)
 
         with pytest.raises(ValueError):
             _ = Ops.build_tensor_Pauli_ops(0)
->>>>>>> 0cf601aa
 
     def test_random_pauli_channel_success(self, fx_rng: Generator) -> None:
 
@@ -206,25 +183,11 @@
     def test_random_pauli_channel_fail(self) -> None:
         nqb = 3
         rk = 2
-<<<<<<< HEAD
-        with self.assertRaises(TypeError):
-            randobj.rand_Pauli_channel_kraus(dim=2**nqb, rank=rk + 0.5)
-
-        with self.assertRaises(ValueError):
-            randobj.rand_Pauli_channel_kraus(dim=2**nqb + 0.5, rank=rk)
-
-        with self.assertRaises(ValueError):
-            randobj.rand_Pauli_channel_kraus(dim=2**nqb, rank=-3)
-
-        with self.assertRaises(ValueError):
-            randobj.rand_Pauli_channel_kraus(dim=2**nqb + 1, rank=rk)
-=======
         with pytest.raises(TypeError):
             randobj.rand_Pauli_channel_kraus(dim=2**nqb, rank=rk + 0.5)
 
         with pytest.raises(ValueError):
             randobj.rand_Pauli_channel_kraus(dim=2**nqb + 0.5, rank=rk)
->>>>>>> 0cf601aa
 
         with pytest.raises(ValueError):
             randobj.rand_Pauli_channel_kraus(dim=2**nqb, rank=-3)
