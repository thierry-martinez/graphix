from __future__ import annotations

import functools
from typing import TYPE_CHECKING

import numpy as np

from graphix.transpiler import Circuit

if TYPE_CHECKING:
    from collections.abc import Iterable, Iterator

    from numpy.random import Generator


def first_rotation(circuit: Circuit, nqubits: int, rng: Generator) -> None:
    for qubit in range(nqubits):
        circuit.rx(qubit, rng.random())


def mid_rotation(circuit: Circuit, nqubits: int, rng: Generator) -> None:
    for qubit in range(nqubits):
        circuit.rx(qubit, rng.random())
        circuit.rz(qubit, rng.random())


def last_rotation(circuit: Circuit, nqubits: int, rng: Generator) -> None:
    for qubit in range(nqubits):
        circuit.rz(qubit, rng.random())


def entangler(circuit: Circuit, pairs: Iterable[tuple[int, int]]) -> None:
    for a, b in pairs:
        circuit.cnot(a, b)


def entangler_rzz(circuit: Circuit, pairs: Iterable[tuple[int, int]], rng: Generator) -> None:
    for a, b in pairs:
        circuit.rzz(a, b, rng.random())


def generate_gate(
    nqubits: int,
    depth: int,
    pairs: Iterable[tuple[int, int]],
    rng: Generator,
    *,
    use_rzz: bool = False,
) -> Circuit:
    circuit = Circuit(nqubits)
    first_rotation(circuit, nqubits, rng)
    entangler(circuit, pairs)
    for _ in range(depth - 1):
        mid_rotation(circuit, nqubits, rng)
        if use_rzz:
            entangler_rzz(circuit, pairs, rng)
        else:
            entangler(circuit, pairs)
    last_rotation(circuit, nqubits, rng)
    return circuit


def genpair(n_qubits: int, count: int, rng: Generator) -> Iterator[tuple[int, int]]:
    choice = list(range(n_qubits))
    for _ in range(count):
        rng.shuffle(choice)
        x, y = choice[:2]
        yield (x, y)


def gentriplet(n_qubits: int, count: int, rng: Generator) -> Iterator[tuple[int, int, int]]:
    choice = list(range(n_qubits))
    for _ in range(count):
        rng.shuffle(choice)
        x, y, z = choice[:3]
        yield (x, y, z)


def get_rand_circuit(
    nqubits: int,
    depth: int,
    rng: Generator,
    *,
    use_rzz: bool = False,
    use_ccx: bool = False,
) -> Circuit:
    circuit = Circuit(nqubits)
    gate_choice = (
        functools.partial(circuit.ry, angle=np.pi / 4),
        functools.partial(circuit.rz, angle=-np.pi / 4),
        functools.partial(circuit.rx, angle=-np.pi / 4),
        circuit.h,
        circuit.s,
        circuit.x,
        circuit.z,
        circuit.y,
    )
    for _ in range(depth):
        for j, k in genpair(nqubits, 2, rng):
            circuit.cnot(j, k)
        if use_rzz:
            for j, k in genpair(nqubits, 2, rng):
                circuit.rzz(j, k, np.pi / 4)
        if use_ccx:
            for j, k, l in gentriplet(nqubits, 2, rng):
                circuit.ccx(j, k, l)
        for j, k in genpair(nqubits, 4, rng):
            circuit.swap(j, k)
        for j in range(nqubits):
<<<<<<< HEAD
            match rng.choice(gate_choice):
                case 0:
                    circuit.ry(j, np.pi / 4)
                case 1:
                    circuit.rz(j, -np.pi / 4)
                case 2:
                    circuit.rx(j, -np.pi / 4)
                case 3:
                    circuit.h(j)
                case 4:
                    circuit.s(j)
                case 5:
                    circuit.x(j)
                case 6:
                    circuit.z(j)
                case 7:
                    circuit.y(j)
                case _:
                    pass
=======
            rng.choice(gate_choice)(j)
>>>>>>> dd15e5d6
    return circuit<|MERGE_RESOLUTION|>--- conflicted
+++ resolved
@@ -107,27 +107,5 @@
         for j, k in genpair(nqubits, 4, rng):
             circuit.swap(j, k)
         for j in range(nqubits):
-<<<<<<< HEAD
-            match rng.choice(gate_choice):
-                case 0:
-                    circuit.ry(j, np.pi / 4)
-                case 1:
-                    circuit.rz(j, -np.pi / 4)
-                case 2:
-                    circuit.rx(j, -np.pi / 4)
-                case 3:
-                    circuit.h(j)
-                case 4:
-                    circuit.s(j)
-                case 5:
-                    circuit.x(j)
-                case 6:
-                    circuit.z(j)
-                case 7:
-                    circuit.y(j)
-                case _:
-                    pass
-=======
             rng.choice(gate_choice)(j)
->>>>>>> dd15e5d6
     return circuit