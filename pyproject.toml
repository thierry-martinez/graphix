[build-system]
requires = ["setuptools", "wheel", "setuptools_scm"]
build-backend = "setuptools.build_meta"

[project]
name = "graphix"
authors = [{ name = "Shinichi Sunami", email = "shinichi.sunami@gmail.com" }]
maintainers = [
    { name = "Shinichi Sunami", email = "shinichi.sunami@gmail.com" },
]
license = { file = "LICENSE" }
description = "Optimize and simulate measurement-based quantum computation"
readme = "README.md"
classifiers = [
    "Development Status :: 4 - Beta",
    "Environment :: Console",
    "Intended Audience :: Science/Research",
    "Programming Language :: Python :: 3.8",
    "Programming Language :: Python :: 3.9",
    "Programming Language :: Python :: 3.10",
    "Programming Language :: Python :: 3.11",
    "License :: OSI Approved :: Apache Software License",
    "Operating System :: OS Independent",
    "Topic :: Scientific/Engineering :: Physics",
]
requires-python = ">=3.8,<3.12"
dynamic = ["version"]
dependencies = [
    "numpy>=1.22,<1.26",
    "networkx>3.0",
    "quimb>=1.4.0",
    "autoray>=0.6.0",
    "opt_einsum>=3.2",
    "galois>=0.3.0",
    "sympy>=1.9",
    "matplotlib",
    "pydantic",
    "scipy",
]
[project.optional-dependencies]
dev = [
    "black==24.4.0",
    "isort==5.13.2",
    "pytest",
    "parameterized",
    "tox",
    "qiskit>=1.0",
    "qiskit-aer",
    "rustworkx",
]
extra = ["graphix-ibmq", "graphix-perceval"]

[project.urls]
Documentation = "https://graphix.readthedocs.io"
"Bug Tracker" = "https://github.com/TeamGraphix/graphix/issues"

[tool.setuptools_scm]
version_file = "graphix/_version.py"

[tool.black]
line-length = 120
target-version = ["py38"]

[tool.isort]
profile = "black"
py_version = 38
line_length = 120
wrap_length = 120

<<<<<<< HEAD
[tool.ruff]
line-length = 120
=======
[tool.pytest.ini_options]
# Silence cotengra warning
filterwarnings = ["ignore:Couldn't import `kahypar`"]
>>>>>>> ec4c582f
<|MERGE_RESOLUTION|>--- conflicted
+++ resolved
@@ -67,11 +67,9 @@
 line_length = 120
 wrap_length = 120
 
-<<<<<<< HEAD
 [tool.ruff]
 line-length = 120
-=======
+
 [tool.pytest.ini_options]
 # Silence cotengra warning
-filterwarnings = ["ignore:Couldn't import `kahypar`"]
->>>>>>> ec4c582f
+filterwarnings = ["ignore:Couldn't import `kahypar`"]